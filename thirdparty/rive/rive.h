--- conflicted
+++ resolved
@@ -24,7 +24,6 @@
 
   BEGIN_YUP_MODULE_DECLARATION
 
-<<<<<<< HEAD
     ID:                 rive
     vendor:             rive
     version:            1.0
@@ -32,26 +31,10 @@
     description:        Rive C++ is a runtime library for Rive, a real-time interactive design and animation tool.
     website:            https://github.com/rive-app/rive-runtime
     license:            MIT
-    minimumCppStandard: 17
 
     dependencies:       harfbuzz sheenbidi yoga_library
     defines:            WITH_RIVE_TEXT=1 WITH_RIVE_YOGA=1 WITH_RIVE_LAYOUT=1
     searchpaths:        include
-
-=======
-    ID:               rive
-    vendor:           rive
-    version:          1.0
-    name:             Rive C++ is a runtime library for Rive.
-    description:      Rive C++ is a runtime library for Rive, a real-time interactive design and animation tool.
-    website:          https://github.com/rive-app/rive-runtime
-    license:          MIT
-
-    dependencies:     harfbuzz sheenbidi yoga_library
-    defines:          WITH_RIVE_TEXT=1 WITH_RIVE_YOGA=1 WITH_RIVE_LAYOUT=1
-    appleFrameworks:  CoreText
-    searchpaths:      include
->>>>>>> cf7b90d6
 
   END_YUP_MODULE_DECLARATION
 
