/*
  ==============================================================================

   This file is part of the YUP library.
   Copyright (c) 2024 - kunitoki@gmail.com

   YUP is an open source library subject to open-source licensing.

   The code included in this file is provided under the terms of the ISC license
   http://www.isc.org/downloads/software-support-policy/isc-license. Permission
   to use, copy, modify, and/or distribute this software for any purpose with or
   without fee is hereby granted provided that the above copyright notice and
   this permission notice appear in all copies.

   YUP IS PROVIDED "AS IS" WITHOUT ANY WARRANTY, AND ALL WARRANTIES, WHETHER
   EXPRESSED OR IMPLIED, INCLUDING MERCHANTABILITY AND FITNESS FOR PURPOSE, ARE
   DISCLAIMED.

  ==============================================================================
*/

/*
  ==============================================================================

  BEGIN_JUCE_MODULE_DECLARATION

    ID:                 rive_renderer
    vendor:             rive
    version:            1.0
    name:               Rive Renderer.
    description:        The Rive Renderer is a vector and raster graphics renderer custom-built for Rive content, for animation, and for runtime.
    website:            https://github.com/rive-app/rive-runtime
    license:            MIT
    minimumCppStandard: 17

    dependencies:       rive rive_decoders glad
    searchpaths:        include source
    osxFrameworks:      Metal QuartzCore
    defines:            WITH_RIVE_TEXT=1 RIVE_DECODERS=1
    iosDefines:         RIVE_IOS=1
    iosSimDefines:      RIVE_IOS_SIMULATOR=1
    linuxDefines:       RIVE_DESKTOP_GL=1
    wasmDefines:        RIVE_WEBGL=1
    androidDefines:     RIVE_ANDROID=1
    androidLibs:        EGL GLESv3
    enableARC:          1

  END_JUCE_MODULE_DECLARATION

  ==============================================================================
*/

#pragma once

//==============================================================================
/** Config: YUP_RIVE_USE_METAL
    Enables the use of the Metal renderer on macOS (the default is enabled).
*/
#ifndef YUP_RIVE_USE_METAL
#define YUP_RIVE_USE_METAL 1
#endif

/** Config: YUP_RIVE_USE_D3D
    Enables the use of the Direct3D renderer on Windows (the default is enabled).
*/
#ifndef YUP_RIVE_USE_D3D
#define YUP_RIVE_USE_D3D 1
#endif

/** Config: YUP_RIVE_USE_OPENGL
    Enables the use of the OpenGL renderer on platform that support it but where it is not used by default (in
    the specific case macOS and Windows).

    You will need to link to the specific OpenGL framework on macOS when building your application with this
    flag set: add "-framework OpenGL" to link flags.
*/
#ifndef YUP_RIVE_USE_OPENGL
#define YUP_RIVE_USE_OPENGL 0
#endif

/** Config: YUP_RIVE_USE_DAWN
    Enables the use of the Dawn renderer on platform that support it.
*/
#ifndef YUP_RIVE_USE_DAWN
#define YUP_RIVE_USE_DAWN 0
#endif

//==============================================================================
/** Config: YUP_RIVE_OPENGL_MAJOR
    Enables a speficic OpenGL major version. Must be at least 4.
*/
#ifndef YUP_RIVE_OPENGL_MAJOR
#define YUP_RIVE_OPENGL_MAJOR 4
#endif

/** Config: YUP_RIVE_OPENGL_MINOR
    Enables a speficic OpenGL minor version. Must be at least 2.
*/
#ifndef YUP_RIVE_OPENGL_MINOR
#define YUP_RIVE_OPENGL_MINOR 2
#endif

//==============================================================================

#if YUP_RIVE_USE_OPENGL
#if __APPLE__ && !YUP_RIVE_USE_METAL && !YUP_RIVE_USE_DAWN
#error Must select at least one between YUP_RIVE_USE_METAL, YUP_RIVE_USE_OPENGL or YUP_RIVE_USE_DAWN
#elif _WIN32 && !YUP_RIVE_USE_D3D && !YUP_RIVE_USE_DAWN
#error Must select at least one between YUP_RIVE_USE_D3D, YUP_RIVE_USE_OPENGL or YUP_RIVE_USE_DAWN
#endif

#if !defined(RIVE_DESKTOP_GL) && !defined(RIVE_WEBGL)
#define RIVE_DESKTOP_GL 1
#endif
#endif

#if YUP_RIVE_USE_DAWN
#if !defined(RIVE_DAWN)
#define RIVE_DAWN 1
#endif
#endif

//==============================================================================

#if __GNUC__
 #pragma GCC diagnostic push
 #pragma GCC diagnostic ignored "-Wdeprecated-declarations"
<<<<<<< HEAD
#elif __clang__
 #pragma clang diagnostic push
 #pragma clang diagnostic ignored "-Wattributes"
=======
#elif _MSC_VER
 __pragma (warning (push))
 __pragma (warning (disable: 4244))
>>>>>>> 71a536d9
#endif

// Public API
#include <rive/renderer/texture.hpp>
#include <rive/renderer/rive_render_image.hpp>
#include <rive/renderer/render_context.hpp>
#include <rive/renderer/render_context_impl.hpp>

// Internals
#include <rive_renderer/source/rive_render_path.hpp>
#include <rive_renderer/source/rive_render_paint.hpp>

#if __GNUC__
 #pragma GCC diagnostic pop
<<<<<<< HEAD
#elif __clang__
 #pragma clang diagnostic pop
=======
#elif _MSC_VER
 __pragma (warning (pop))
>>>>>>> 71a536d9
#endif<|MERGE_RESOLUTION|>--- conflicted
+++ resolved
@@ -125,15 +125,12 @@
 #if __GNUC__
  #pragma GCC diagnostic push
  #pragma GCC diagnostic ignored "-Wdeprecated-declarations"
-<<<<<<< HEAD
 #elif __clang__
  #pragma clang diagnostic push
  #pragma clang diagnostic ignored "-Wattributes"
-=======
 #elif _MSC_VER
  __pragma (warning (push))
  __pragma (warning (disable: 4244))
->>>>>>> 71a536d9
 #endif
 
 // Public API
@@ -148,11 +145,8 @@
 
 #if __GNUC__
  #pragma GCC diagnostic pop
-<<<<<<< HEAD
 #elif __clang__
  #pragma clang diagnostic pop
-=======
 #elif _MSC_VER
  __pragma (warning (pop))
->>>>>>> 71a536d9
 #endif