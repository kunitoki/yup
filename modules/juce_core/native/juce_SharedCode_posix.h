/*
  ==============================================================================

   This file is part of the YUP library.
   Copyright (c) 2024 - kunitoki@gmail.com

   YUP is an open source library subject to open-source licensing.

   The code included in this file is provided under the terms of the ISC license
   http://www.isc.org/downloads/software-support-policy/isc-license. Permission
   to use, copy, modify, and/or distribute this software for any purpose with or
   without fee is hereby granted provided that the above copyright notice and
   this permission notice appear in all copies.

   YUP IS PROVIDED "AS IS" WITHOUT ANY WARRANTY, AND ALL WARRANTIES, WHETHER
   EXPRESSED OR IMPLIED, INCLUDING MERCHANTABILITY AND FITNESS FOR PURPOSE, ARE
   DISCLAIMED.

  ==============================================================================

   This file is part of the JUCE library.
   Copyright (c) 2022 - Raw Material Software Limited

   JUCE is an open source library subject to commercial or open-source
   licensing.

   The code included in this file is provided under the terms of the ISC license
   http://www.isc.org/downloads/software-support-policy/isc-license. Permission
   To use, copy, modify, and/or distribute this software for any purpose with or
   without fee is hereby granted provided that the above copyright notice and
   this permission notice appear in all copies.

   JUCE IS PROVIDED "AS IS" WITHOUT ANY WARRANTY, AND ALL WARRANTIES, WHETHER
   EXPRESSED OR IMPLIED, INCLUDING MERCHANTABILITY AND FITNESS FOR PURPOSE, ARE
   DISCLAIMED.

  ==============================================================================
*/

namespace juce
{

CriticalSection::CriticalSection() noexcept
{
    pthread_mutexattr_t atts;
    pthread_mutexattr_init (&atts);
    pthread_mutexattr_settype (&atts, PTHREAD_MUTEX_RECURSIVE);
#if ! JUCE_ANDROID
    pthread_mutexattr_setprotocol (&atts, PTHREAD_PRIO_INHERIT);
#endif
    pthread_mutex_init (&lock, &atts);
    pthread_mutexattr_destroy (&atts);
}

CriticalSection::~CriticalSection() noexcept { pthread_mutex_destroy (&lock); }

void CriticalSection::enter() const noexcept { pthread_mutex_lock (&lock); }

bool CriticalSection::tryEnter() const noexcept { return pthread_mutex_trylock (&lock) == 0; }

void CriticalSection::exit() const noexcept { pthread_mutex_unlock (&lock); }

//==============================================================================
bool SystemStats::setEnvironmentVariable (const String& name, const String& value)
{
    return ::setenv (name.toUTF8(), value.toUTF8(), 1) ? true : false;
}

bool SystemStats::removeEnvironmentVariable (const String& name)
{
    return ::unsetenv (name.toUTF8()) ? true : false;
}

StringPairArray SystemStats::getEnvironmentVariables()
{
    static CriticalSection environmentMutex;

    const CriticalSection::ScopedLockType sl (environmentMutex);

    StringPairArray environmentVariables;

    for (char** env = environ; *env; ++env)
    {
        const String variable (*env);

        environmentVariables.set (
            variable.upToFirstOccurrenceOf ("=", false, false),
            variable.fromFirstOccurrenceOf ("=", false, false));
    }

    return environmentVariables;
}

//==============================================================================
void JUCE_CALLTYPE Thread::sleep (int millisecs)
{
<<<<<<< HEAD
    while (millisecs > 0)
    {
        struct timespec time;
        time.tv_sec = millisecs / 1000;
        time.tv_nsec = (millisecs % 1000) * 1000000;

        struct timespec remaining;

        if (nanosleep (&time, &remaining) == -1)
            millisecs = int (remaining.tv_sec * 1000 + time.tv_nsec / 1000000);
        else
            break;
    }
=======
    struct timespec time;
    time.tv_sec = millisecs / 1000;
    time.tv_nsec = (millisecs % 1000) * 1000000;

    struct timespec remaining;
    while (nanosleep (&time, &remaining) == -1)
        time = remaining;
>>>>>>> af8f6f72
}

void JUCE_CALLTYPE Process::terminate()
{
#if JUCE_ANDROID
    _exit (EXIT_FAILURE);
#else
    std::_Exit (EXIT_FAILURE);
#endif
}

#if JUCE_MAC || JUCE_LINUX || JUCE_BSD
bool Process::setMaxNumberOfFileHandles (int newMaxNumber) noexcept
{
    rlimit lim;

    if (getrlimit (RLIMIT_NOFILE, &lim) == 0)
    {
        if (newMaxNumber <= 0 && lim.rlim_cur == RLIM_INFINITY && lim.rlim_max == RLIM_INFINITY)
            return true;

        if (newMaxNumber > 0 && lim.rlim_cur >= (rlim_t) newMaxNumber)
            return true;
    }

    lim.rlim_cur = lim.rlim_max = newMaxNumber <= 0 ? RLIM_INFINITY : (rlim_t) newMaxNumber;
    return setrlimit (RLIMIT_NOFILE, &lim) == 0;
}

struct MaxNumFileHandlesInitialiser
{
    MaxNumFileHandlesInitialiser() noexcept
    {
#ifndef JUCE_PREFERRED_MAX_FILE_HANDLES
        enum
        {
            JUCE_PREFERRED_MAX_FILE_HANDLES = 8192
        };
#endif

        // Try to give our app a decent number of file handles by default
        if (! Process::setMaxNumberOfFileHandles (0))
        {
            for (int num = JUCE_PREFERRED_MAX_FILE_HANDLES; num > 256; num -= 1024)
                if (Process::setMaxNumberOfFileHandles (num))
                    break;
        }
    }
};

static MaxNumFileHandlesInitialiser maxNumFileHandlesInitialiser;
#endif

//==============================================================================
#if JUCE_ALLOW_STATIC_NULL_VARIABLES

JUCE_BEGIN_IGNORE_DEPRECATION_WARNINGS

const juce_wchar File::separator = '/';
const StringRef File::separatorString ("/");

JUCE_END_IGNORE_DEPRECATION_WARNINGS

#endif

juce_wchar File::getSeparatorChar()
{
    return '/';
}

StringRef File::getSeparatorString() { return "/"; }

//==============================================================================
File File::getCurrentWorkingDirectory()
{
    HeapBlock<char> heapBuffer;

    char localBuffer[1024];
    auto cwd = getcwd (localBuffer, sizeof (localBuffer) - 1);
    size_t bufferSize = 4096;

    while (cwd == nullptr && errno == ERANGE)
    {
        heapBuffer.malloc (bufferSize);
        cwd = getcwd (heapBuffer, bufferSize - 1);
        bufferSize += 1024;
    }

    return File (CharPointer_UTF8 (cwd));
}

bool File::setAsCurrentWorkingDirectory() const
{
    return chdir (getFullPathName().toUTF8()) == 0;
}

//==============================================================================
// The unix siginterrupt function is deprecated - this does the same job.
int juce_siginterrupt ([[maybe_unused]] int sig, [[maybe_unused]] int flag)
{
#if JUCE_WASM
    return 0;
#else
#if JUCE_ANDROID
    using juce_sigactionflags_type = unsigned long;
#else
    using juce_sigactionflags_type = int;
#endif

    struct ::sigaction act;
    (void) ::sigaction (sig, nullptr, &act);

    if (flag != 0)
        act.sa_flags &= static_cast<juce_sigactionflags_type> (~SA_RESTART);
    else
        act.sa_flags |= static_cast<juce_sigactionflags_type> (SA_RESTART);

    return ::sigaction (sig, &act, nullptr);
#endif
}

//==============================================================================
namespace
{
#if JUCE_LINUX || (JUCE_IOS && (! TARGET_OS_MACCATALYST) && (! __DARWIN_ONLY_64_BIT_INO_T)) // (this iOS stuff is to avoid a simulator bug)
using juce_statStruct = struct stat64;
#define JUCE_STAT stat64
#else
using juce_statStruct = struct stat;
#define JUCE_STAT stat
#endif

bool juce_stat (const String& fileName, juce_statStruct& info)
{
    return fileName.isNotEmpty()
        && JUCE_STAT (fileName.toUTF8(), &info) == 0;
}

#if ! JUCE_WASM
// if this file doesn't exist, find a parent of it that does..
bool juce_doStatFS (File f, struct statfs& result)
{
    for (int i = 5; --i >= 0;)
    {
        if (f.exists())
            break;

        f = f.getParentDirectory();
    }

    return statfs (f.getFullPathName().toUTF8(), &result) == 0;
}

#if JUCE_MAC || JUCE_IOS
static int64 getCreationTime (const juce_statStruct& s) noexcept
{
    return (int64) s.st_birthtime;
}
#else
static int64 getCreationTime (const juce_statStruct& s) noexcept
{
    return (int64) s.st_ctime;
}
#endif

void updateStatInfoForFile (const String& path, bool* isDir, int64* fileSize, Time* modTime, Time* creationTime, bool* isReadOnly)
{
    if (isDir != nullptr || fileSize != nullptr || modTime != nullptr || creationTime != nullptr)
    {
        juce_statStruct info;
        const bool statOk = juce_stat (path, info);

        if (isDir != nullptr)
            *isDir = statOk && ((info.st_mode & S_IFDIR) != 0);
        if (fileSize != nullptr)
            *fileSize = statOk ? (int64) info.st_size : 0;
        if (modTime != nullptr)
            *modTime = Time (statOk ? (int64) info.st_mtime * 1000 : 0);
        if (creationTime != nullptr)
            *creationTime = Time (statOk ? getCreationTime (info) * 1000 : 0);
    }

    if (isReadOnly != nullptr)
        *isReadOnly = access (path.toUTF8(), W_OK) != 0;
}
#endif

Result getResultForErrno()
{
    return Result::fail (String (strerror (errno)));
}

Result getResultForReturnValue (int value)
{
    return value == -1 ? getResultForErrno() : Result::ok();
}

int getFD (void* handle) noexcept { return (int) (pointer_sized_int) handle; }

void* fdToVoidPointer (int fd) noexcept { return (void*) (pointer_sized_int) fd; }
} // namespace

bool File::isDirectory() const
{
    juce_statStruct info;

    return fullPath.isNotEmpty()
        && (juce_stat (fullPath, info) && ((info.st_mode & S_IFDIR) != 0));
}

bool File::exists() const
{
    return fullPath.isNotEmpty()
        && access (fullPath.toUTF8(), F_OK) == 0;
}

bool File::existsAsFile() const
{
    return exists() && ! isDirectory();
}

int64 File::getSize() const
{
    juce_statStruct info;
    return juce_stat (fullPath, info) ? info.st_size : 0;
}

uint64 File::getFileIdentifier() const
{
    juce_statStruct info;
    return juce_stat (fullPath, info) ? (uint64) info.st_ino : 0;
}

static bool hasEffectiveRootFilePermissions()
{
#if JUCE_LINUX || JUCE_BSD
    return geteuid() == 0;
#else
    return false;
#endif
}

//==============================================================================
bool File::hasWriteAccess() const
{
    if (exists())
        return (hasEffectiveRootFilePermissions()
                || access (fullPath.toUTF8(), W_OK) == 0);

    if ((! isDirectory()) && fullPath.containsChar (getSeparatorChar()))
        return getParentDirectory().hasWriteAccess();

    return false;
}

bool File::hasReadAccess() const
{
    return fullPath.isNotEmpty()
        && access (fullPath.toUTF8(), R_OK) == 0;
}

static bool setFileModeFlags (const String& fullPath, mode_t flags, bool shouldSet) noexcept
{
    juce_statStruct info;

    if (! juce_stat (fullPath, info))
        return false;

    info.st_mode &= 0777;

    if (shouldSet)
        info.st_mode |= flags;
    else
        info.st_mode &= ~flags;

    return chmod (fullPath.toUTF8(), (mode_t) info.st_mode) == 0;
}

bool File::setFileReadOnlyInternal (bool shouldBeReadOnly) const
{
    // Hmm.. should we give global write permission or just the current user?
    return setFileModeFlags (fullPath, S_IWUSR | S_IWGRP | S_IWOTH, ! shouldBeReadOnly);
}

bool File::setFileExecutableInternal (bool shouldBeExecutable) const
{
    return setFileModeFlags (fullPath, S_IXUSR | S_IXGRP | S_IXOTH, shouldBeExecutable);
}

void File::getFileTimesInternal (int64& modificationTime, int64& accessTime, int64& creationTime) const
{
    modificationTime = 0;
    accessTime = 0;
    creationTime = 0;

    juce_statStruct info;

    if (juce_stat (fullPath, info))
    {
#if JUCE_MAC || (JUCE_IOS && __DARWIN_ONLY_64_BIT_INO_T)
        modificationTime = (int64) info.st_mtimespec.tv_sec * 1000 + info.st_mtimespec.tv_nsec / 1000000;
        accessTime = (int64) info.st_atimespec.tv_sec * 1000 + info.st_atimespec.tv_nsec / 1000000;
        creationTime = (int64) info.st_birthtimespec.tv_sec * 1000 + info.st_birthtimespec.tv_nsec / 1000000;
#else
        modificationTime = (int64) info.st_mtime * 1000;
        accessTime = (int64) info.st_atime * 1000;
#if JUCE_IOS
        creationTime = (int64) info.st_birthtime * 1000;
#else
        creationTime = (int64) info.st_ctime * 1000;
#endif
#endif
    }
}

bool File::setFileTimesInternal (int64 modificationTime, int64 accessTime, int64 /*creationTime*/) const
{
#if ! JUCE_WASM
    juce_statStruct info;

    if ((modificationTime != 0 || accessTime != 0) && juce_stat (fullPath, info))
    {
#if JUCE_MAC || (JUCE_IOS && __DARWIN_ONLY_64_BIT_INO_T)
        struct timeval times[2];

        bool setModificationTime = (modificationTime != 0);
        bool setAccessTime = (accessTime != 0);

        times[0].tv_sec = setAccessTime ? static_cast<__darwin_time_t> (accessTime / 1000)
                                        : info.st_atimespec.tv_sec;

        times[0].tv_usec = setAccessTime ? static_cast<__darwin_suseconds_t> ((accessTime % 1000) * 1000)
                                         : static_cast<__darwin_suseconds_t> (info.st_atimespec.tv_nsec / 1000);

        times[1].tv_sec = setModificationTime ? static_cast<__darwin_time_t> (modificationTime / 1000)
                                              : info.st_mtimespec.tv_sec;

        times[1].tv_usec = setModificationTime ? static_cast<__darwin_suseconds_t> ((modificationTime % 1000) * 1000)
                                               : static_cast<__darwin_suseconds_t> (info.st_mtimespec.tv_nsec / 1000);

        return utimes (fullPath.toUTF8(), times) == 0;
#else
        struct utimbuf times;
        times.actime = accessTime != 0 ? static_cast<time_t> (accessTime / 1000) : static_cast<time_t> (info.st_atime);
        times.modtime = modificationTime != 0 ? static_cast<time_t> (modificationTime / 1000) : static_cast<time_t> (info.st_mtime);

        return utime (fullPath.toUTF8(), &times) == 0;
#endif
    }
#endif

    return false;
}

bool File::deleteFile() const
{
    if (! isSymbolicLink())
    {
        if (! exists())
            return true;

        if (isDirectory())
            return rmdir (fullPath.toUTF8()) == 0;
    }

    return remove (fullPath.toUTF8()) == 0;
}

bool File::moveInternal (const File& dest) const
{
#if ! JUCE_WASM
    if (rename (fullPath.toUTF8(), dest.getFullPathName().toUTF8()) == 0)
        return true;
#endif

    if (isNonEmptyDirectory())
        return false;

    if (hasWriteAccess() && copyInternal (dest))
    {
        if (deleteFile())
            return true;

        dest.deleteFile();
    }

    return false;
}

bool File::replaceInternal (const File& dest) const
{
    return moveInternal (dest);
}

Result File::createDirectoryInternal (const String& fileName) const
{
    auto res = getResultForReturnValue (mkdir (fileName.toUTF8(), 0777));

    if (res.ok())
    {
        auto parent = File (fileName).getParentDirectory().getFullPathName();

        struct stat parentInfo;
        struct stat childInfo;

        if (stat (parent.toRawUTF8(), &parentInfo) == 0 && stat (fileName.toRawUTF8(), &childInfo) == 0)
        {
            if (parentInfo.st_mode & S_IWOTH)
                childInfo.st_mode |= S_IWOTH;
            if (parentInfo.st_mode & S_IWUSR)
                childInfo.st_mode |= S_IWUSR;
            if (parentInfo.st_mode & S_IWGRP)
                childInfo.st_mode |= S_IWGRP;

            chmod (fileName.toRawUTF8(), childInfo.st_mode);
        }
    }

    return res;
}

//==============================================================================
int64 juce_fileSetPosition (void* handle, int64 pos)
{
    if (handle != nullptr && lseek (getFD (handle), (off_t) pos, SEEK_SET) == pos)
        return pos;

    return -1;
}

void FileInputStream::openHandle()
{
    mode_t permission = 00644;

    auto parent = file.getParentDirectory().getFullPathName();

    struct stat parentInfo;

    if (stat (parent.toRawUTF8(), &parentInfo) == 0)
    {
        if (parentInfo.st_mode & S_IWOTH)
            permission |= S_IWOTH;
        if (parentInfo.st_mode & S_IWUSR)
            permission |= S_IWUSR;
        if (parentInfo.st_mode & S_IWGRP)
            permission |= S_IWGRP;
    }

    auto f = open (file.getFullPathName().toUTF8(), O_RDWR | O_CREAT, permission);
    if (f != -1)
    {
        fchmod (f, permission);
        fileHandle = fdToVoidPointer (f);
    }
    else
    {
        status = getResultForErrno();
    }
}

FileInputStream::~FileInputStream()
{
    if (fileHandle != nullptr)
        close (getFD (fileHandle));
}

size_t FileInputStream::readInternal (void* buffer, size_t numBytes)
{
    ssize_t result = 0;

    if (fileHandle != nullptr)
    {
        result = ::read (getFD (fileHandle), buffer, numBytes);

        if (result < 0)
        {
            status = getResultForErrno();
            result = 0;
        }
    }

    return (size_t) result;
}

//==============================================================================
void FileOutputStream::openHandle()
{
    if (file.exists())
    {
        auto f = open (file.getFullPathName().toUTF8(), O_RDWR);

        if (f != -1)
        {
            currentPosition = lseek (f, 0, SEEK_END);

            if (currentPosition >= 0)
            {
                fileHandle = fdToVoidPointer (f);
            }
            else
            {
                status = getResultForErrno();
                close (f);
            }
        }
        else
        {
            status = getResultForErrno();
        }
    }
    else
    {
        auto f = open (file.getFullPathName().toUTF8(), O_RDWR | O_CREAT, 00644);

        if (f != -1)
            fileHandle = fdToVoidPointer (f);
        else
            status = getResultForErrno();
    }
}

void FileOutputStream::closeHandle()
{
    if (fileHandle != nullptr)
    {
        close (getFD (fileHandle));
        fileHandle = nullptr;
    }
}

ssize_t FileOutputStream::writeInternal (const void* data, size_t numBytes)
{
    if (fileHandle == nullptr)
        return 0;

    auto result = ::write (getFD (fileHandle), data, numBytes);

    if (result == -1)
        status = getResultForErrno();

    return (ssize_t) result;
}

#ifndef JUCE_ANDROID
void FileOutputStream::flushInternal()
{
    if (fileHandle != nullptr && fsync (getFD (fileHandle)) == -1)
        status = getResultForErrno();
}
#endif

Result FileOutputStream::truncate()
{
    if (fileHandle == nullptr)
        return status;

    flush();
    return getResultForReturnValue (ftruncate (getFD (fileHandle), (off_t) currentPosition));
}

//==============================================================================
String SystemStats::getEnvironmentVariable (const String& name, const String& defaultValue)
{
    if (auto s = ::getenv (name.toUTF8()))
        return String::fromUTF8 (s);

    return defaultValue;
}

//==============================================================================
#if ! JUCE_WASM
void MemoryMappedFile::openInternal (const File& file, AccessMode mode, bool exclusive)
{
    jassert (mode == readOnly || mode == readWrite);

    if (range.getStart() > 0)
    {
        auto pageSize = sysconf (_SC_PAGE_SIZE);
        range.setStart (range.getStart() - (range.getStart() % pageSize));
    }

    auto filename = file.getFullPathName().toUTF8();

    if (mode == readWrite)
        fileHandle = open (filename, O_CREAT | O_RDWR, 00644);
    else
        fileHandle = open (filename, O_RDONLY);

    if (fileHandle != -1)
    {
        auto m = mmap (nullptr, (size_t) range.getLength(), mode == readWrite ? (PROT_READ | PROT_WRITE) : PROT_READ, exclusive ? MAP_PRIVATE : MAP_SHARED, fileHandle, (off_t) range.getStart());

        if (m != MAP_FAILED)
        {
            address = m;
            madvise (m, (size_t) range.getLength(), MADV_SEQUENTIAL);
        }
        else
        {
            range = Range<int64>();
        }

        close (fileHandle);
        fileHandle = 0;
    }
}

MemoryMappedFile::~MemoryMappedFile()
{
    if (address != nullptr)
        munmap (address, (size_t) range.getLength());

    if (fileHandle != 0)
        close (fileHandle);
}

//==============================================================================
File juce_getExecutableFile();

File juce_getExecutableFile()
{
    struct DLAddrReader
    {
        static String getFilename()
        {
            Dl_info exeInfo;

            auto localSymbol = (void*) juce_getExecutableFile;
            dladdr (localSymbol, &exeInfo);
            return CharPointer_UTF8 (exeInfo.dli_fname);
        }
    };

    static String filename = DLAddrReader::getFilename();
    return File::getCurrentWorkingDirectory().getChildFile (filename);
}

//==============================================================================
int64 File::getBytesFreeOnVolume() const
{
    struct statfs buf;

    if (juce_doStatFS (*this, buf))
        return (int64) buf.f_bsize * (int64) buf.f_bavail; // Note: this returns space available to non-super user

    return 0;
}

int64 File::getVolumeTotalSize() const
{
    struct statfs buf;

    if (juce_doStatFS (*this, buf))
        return (int64) buf.f_bsize * (int64) buf.f_blocks;

    return 0;
}

String File::getVolumeLabel() const
{
#if JUCE_MAC
    struct VolAttrBuf
    {
        u_int32_t length;
        attrreference_t mountPointRef;
        char mountPointSpace[MAXPATHLEN];
    } attrBuf;

    struct attrlist attrList;
    zerostruct (attrList); // (can't use "= {}" on this object because it's a C struct)
    attrList.bitmapcount = ATTR_BIT_MAP_COUNT;
    attrList.volattr = ATTR_VOL_INFO | ATTR_VOL_NAME;

    File f (*this);

    for (;;)
    {
        if (getattrlist (f.getFullPathName().toUTF8(), &attrList, &attrBuf, sizeof (attrBuf), 0) == 0)
            return String::fromUTF8 (((const char*) &attrBuf.mountPointRef) + attrBuf.mountPointRef.attr_dataoffset,
                                     (int) attrBuf.mountPointRef.attr_length);

        auto parent = f.getParentDirectory();

        if (f == parent)
            break;

        f = parent;
    }
#endif

    return {};
}

int File::getVolumeSerialNumber() const
{
    return 0;
}

#endif

//==============================================================================
#if ! JUCE_IOS
void juce_runSystemCommand (const String&);

void juce_runSystemCommand (const String& command)
{
    [[maybe_unused]] int result = system (command.toUTF8());
}

String juce_getOutputFromCommand (const String&);

String juce_getOutputFromCommand (const String& command)
{
    // slight bodge here, as we just pipe the output into a temp file and read it...
    auto tempFile = File::getSpecialLocation (File::tempDirectory)
                        .getNonexistentChildFile (String::toHexString (Random::getSystemRandom().nextInt()), ".tmp", false);

    juce_runSystemCommand (command + " > " + tempFile.getFullPathName());

    auto result = tempFile.loadFileAsString();
    tempFile.deleteFile();
    return result;
}
#endif

//==============================================================================
#if JUCE_IOS
class InterProcessLock::Pimpl
{
public:
    Pimpl (const String&, int) {}

    int handle = 1, refCount = 1; // On iOS just fake success..
};

#else

class InterProcessLock::Pimpl
{
public:
    Pimpl (const String& lockName, int timeOutMillisecs)
    {
#if JUCE_MAC
        if (! createLockFile (File ("~/Library/Caches/com.juce.locks").getChildFile (lockName), timeOutMillisecs))
            // Fallback if the user's home folder is on a network drive with no ability to lock..
            createLockFile (File ("/tmp/com.juce.locks").getChildFile (lockName), timeOutMillisecs);

#else
        File tempFolder ("/var/tmp");

        if (! tempFolder.isDirectory())
            tempFolder = "/tmp";

        createLockFile (tempFolder.getChildFile (lockName), timeOutMillisecs);
#endif
    }

    ~Pimpl()
    {
        closeFile();
    }

    bool createLockFile (const File& file, int timeOutMillisecs)
    {
        file.create();
        handle = open (file.getFullPathName().toUTF8(), O_RDWR);

        if (handle != 0)
        {
            struct flock fl;
            zerostruct (fl);

            fl.l_whence = SEEK_SET;
            fl.l_type = F_WRLCK;

            auto endTime = Time::currentTimeMillis() + timeOutMillisecs;

            for (;;)
            {
                auto result = fcntl (handle, F_SETLK, &fl);

                if (result >= 0)
                    return true;

                auto error = errno;

                if (error != EINTR)
                {
                    if (error == EBADF || error == ENOTSUP)
                        return false;

                    if (timeOutMillisecs == 0
                        || (timeOutMillisecs > 0 && Time::currentTimeMillis() >= endTime))
                        break;

                    Thread::sleep (10);
                }
            }
        }

        closeFile();
        return true; // only false if there's a file system error. Failure to lock still returns true.
    }

    void closeFile()
    {
        if (handle != 0)
        {
            struct flock fl;
            zerostruct (fl);

            fl.l_whence = SEEK_SET;
            fl.l_type = F_UNLCK;

            while (! (fcntl (handle, F_SETLKW, &fl) >= 0 || errno != EINTR))
            {
            }

            close (handle);
            handle = 0;
        }
    }

    int handle = 0, refCount = 1;
};
#endif

InterProcessLock::InterProcessLock (const String& nm)
    : name (nm)
{
}

InterProcessLock::~InterProcessLock()
{
}

bool InterProcessLock::enter (int timeOutMillisecs)
{
    const ScopedLock sl (lock);

    if (pimpl == nullptr)
    {
        pimpl.reset (new Pimpl (name, timeOutMillisecs));

        if (pimpl->handle == 0)
            pimpl.reset();
    }
    else
    {
        pimpl->refCount++;
    }

    return pimpl != nullptr;
}

void InterProcessLock::exit()
{
    const ScopedLock sl (lock);

    // Trying to release the lock too many times!
    jassert (pimpl != nullptr);

    if (pimpl != nullptr && --(pimpl->refCount) == 0)
        pimpl.reset();
}

class PosixThreadAttribute
{
public:
    explicit PosixThreadAttribute (size_t stackSize)
    {
        if (valid && stackSize != 0)
            pthread_attr_setstacksize (&attr, stackSize);
    }

    ~PosixThreadAttribute()
    {
        if (valid)
            pthread_attr_destroy (&attr);
    }

    auto* get() { return valid ? &attr : nullptr; }

private:
    pthread_attr_t attr;
    bool valid { pthread_attr_init (&attr) == 0 };
};

class PosixSchedulerPriority
{
public:
    static PosixSchedulerPriority findCurrentSchedulerAndPriority()
    {
        int scheduler {};
        sched_param param {};
        pthread_getschedparam (pthread_self(), &scheduler, &param);
        return { scheduler, param.sched_priority };
    }

    static PosixSchedulerPriority getNativeSchedulerAndPriority (const Optional<Thread::RealtimeOptions>& rt,
                                                                 [[maybe_unused]] Thread::Priority prio)
    {
        const auto isRealtime = rt.hasValue();

        const auto priority = [&]
        {
            if (isRealtime)
            {
#if ! JUCE_WASM
                const auto min = jmax (0, sched_get_priority_min (SCHED_RR));
                const auto max = jmax (1, sched_get_priority_max (SCHED_RR));
#else
                const auto min = 0;
                const auto max = 100;
#endif

                return jmap (rt->getPriority(), 0, 10, min, max);
            }

// We only use this helper if we're on an old macos/ios platform that might
// still respect legacy pthread priorities for SCHED_OTHER.
#if JUCE_MAC || JUCE_IOS
            const auto min = jmax (0, sched_get_priority_min (SCHED_OTHER));
            const auto max = jmax (0, sched_get_priority_max (SCHED_OTHER));

            const auto p = [prio]
            {
                switch (prio)
                {
                    case Thread::Priority::highest:
                        return 4;
                    case Thread::Priority::high:
                        return 3;
                    case Thread::Priority::normal:
                        return 2;
                    case Thread::Priority::low:
                        return 1;
                    case Thread::Priority::background:
                        return 0;
                }

                return 3;
            }();

            if (min != 0 && max != 0)
                return jmap (p, 0, 4, min, max);
#endif

            return 0;
        }();

#if JUCE_MAC || JUCE_IOS || JUCE_BSD
        const auto scheduler = SCHED_OTHER;
#elif JUCE_LINUX
        const auto backgroundSched = prio == Thread::Priority::background ? SCHED_IDLE
                                                                          : SCHED_OTHER;
        const auto scheduler = isRealtime ? SCHED_RR : backgroundSched;
#else
        const auto scheduler = 0;
#endif

        return { scheduler, priority };
    }

    void apply ([[maybe_unused]] PosixThreadAttribute& attr) const
    {
#if JUCE_LINUX || JUCE_BSD
        const struct sched_param param {
            getPriority()
        };

        pthread_attr_setinheritsched (attr.get(), PTHREAD_EXPLICIT_SCHED);
        pthread_attr_setschedpolicy (attr.get(), getScheduler());
        pthread_attr_setschedparam (attr.get(), &param);
#endif
    }

    constexpr int getScheduler() const { return scheduler; }

    constexpr int getPriority() const { return priority; }

private:
    constexpr PosixSchedulerPriority (int schedulerIn, int priorityIn)
        : scheduler (schedulerIn)
        , priority (priorityIn)
    {
    }

    int scheduler;
    int priority;
};

static void* makeThreadHandle (PosixThreadAttribute& attr, void* userData, void* (*threadEntryProc) (void*) )
{
    pthread_t handle = {};

    const auto status = pthread_create (&handle, attr.get(), threadEntryProc, userData);

    if (status != 0)
        return nullptr;

    //#if !JUCE_EMSCRIPTEN || defined(__EMSCRIPTEN_PTHREADS__)
    pthread_detach (handle);
    //#endif

    return (void*) handle;
}

void Thread::closeThreadHandle()
{
    threadId = {};
    threadHandle = nullptr;
}

void JUCE_CALLTYPE Thread::setCurrentThreadName (const String& name)
{
#if JUCE_IOS || JUCE_MAC
    JUCE_AUTORELEASEPOOL
    {
        [[NSThread currentThread] setName:juceStringToNS (name)];
    }
#elif JUCE_LINUX || JUCE_BSD || JUCE_ANDROID
#if (JUCE_BSD                                                        \
     || (JUCE_LINUX && (__GLIBC__ * 1000 + __GLIBC_MINOR__) >= 2012) \
     || (JUCE_ANDROID && __ANDROID_API__ >= 9))
    if (pthread_setname_np (pthread_self(), name.toRawUTF8()) == ERANGE)
        pthread_setname_np (pthread_self(), name.substring (0, 15).toRawUTF8());
#else
    prctl (PR_SET_NAME, name.toRawUTF8(), 0, 0, 0);
#endif
#endif
}

Thread::ThreadID JUCE_CALLTYPE Thread::getCurrentThreadId()
{
    return (ThreadID) pthread_self();
}

void JUCE_CALLTYPE Thread::yield()
{
    sched_yield();
}

//==============================================================================
/* Remove this macro if you're having problems compiling the cpu affinity
   calls (the API for these has changed about quite a bit in various Linux
   versions, and a lot of distros seem to ship with obsolete versions)
*/
#if (! JUCE_WASM) && defined(CPU_ISSET) && ! defined(SUPPORT_AFFINITIES)
#define SUPPORT_AFFINITIES 1
#endif

void JUCE_CALLTYPE Thread::setCurrentThreadAffinityMask ([[maybe_unused]] uint32 affinityMask)
{
#if SUPPORT_AFFINITIES
    cpu_set_t affinity;
    CPU_ZERO (&affinity);

    for (int i = 0; i < 32; ++i)
    {
        if ((affinityMask & (uint32) (1 << i)) != 0)
        {
            // GCC 12 on FreeBSD complains about CPU_SET irrespective of
            // the type of the first argument
            JUCE_BEGIN_IGNORE_WARNINGS_GCC_LIKE ("-Wsign-conversion")
            CPU_SET ((size_t) i, &affinity);
            JUCE_END_IGNORE_WARNINGS_GCC_LIKE
        }
    }

#if (! JUCE_ANDROID) && ((! (JUCE_LINUX || JUCE_BSD)) || ((__GLIBC__ * 1000 + __GLIBC_MINOR__) >= 2004))
    pthread_setaffinity_np (pthread_self(), sizeof (cpu_set_t), &affinity);
#elif JUCE_ANDROID
    sched_setaffinity (gettid(), sizeof (cpu_set_t), &affinity);
#else
    // NB: this call isn't really correct because it sets the affinity of the process,
    // (getpid) not the thread (not gettid). But it's included here as a fallback for
    // people who are using ridiculously old versions of glibc
    sched_setaffinity (getpid(), sizeof (cpu_set_t), &affinity);
#endif

    sched_yield();

#else
    // affinities aren't supported because either the appropriate header files weren't found,
    // or the SUPPORT_AFFINITIES macro was turned off
    jassertfalse;
#endif
}

//==============================================================================
#if ! JUCE_WASM
bool DynamicLibrary::open (const String& name)
{
    close();
    handle = dlopen (name.isEmpty() ? nullptr : name.toUTF8().getAddress(), RTLD_LOCAL | RTLD_NOW);
    return handle != nullptr;
}

void DynamicLibrary::close()
{
    if (handle != nullptr)
    {
        dlclose (handle);
        handle = nullptr;
    }
}

void* DynamicLibrary::getFunction (const String& functionName) noexcept
{
    return handle != nullptr ? dlsym (handle, functionName.toUTF8()) : nullptr;
}

//==============================================================================
#if JUCE_LINUX || JUCE_ANDROID
static String readPosixConfigFileValue (const char* file, const char* key)
{
    StringArray lines;
    File (file).readLines (lines);

    for (int i = lines.size(); --i >= 0;) // (NB - it's important that this runs in reverse order)
        if (lines[i].upToFirstOccurrenceOf (":", false, false).trim().equalsIgnoreCase (key))
            return lines[i].fromFirstOccurrenceOf (":", false, false).trim();

    return {};
}
#endif

//==============================================================================
class ChildProcess::ActiveProcess
{
public:
    ActiveProcess (const StringArray& arguments, int streamFlags)
    {
        startProcess (arguments, streamFlags, {}, [] (const String& exe, const Array<char*>& argv, const Array<char*>&)
        {
            execvp (exe.toRawUTF8(), argv.getRawDataPointer());
        });
    }

    ActiveProcess (const StringArray& arguments, const StringPairArray& environment, int streamFlags)
    {
        StringArray envValues;

        for (const auto& key : environment.getAllKeys())
            envValues.add (key + "=" + environment.getValue (key, {}));

        Array<char*> env;

        for (auto& value : envValues)
            if (value.isNotEmpty())
                env.add (const_cast<char*> (value.toRawUTF8()));

        env.add (nullptr);

        StringArray args = arguments;

        if (args.size() > 0 && ! File::isAbsolutePath (args[0]))
        {
            auto pathVariable = environment.getValue ("PATH", SystemStats::getEnvironmentVariable ("PATH", {}));
            auto pathArray = StringArray::fromTokens (pathVariable, ":", "\"");

            for (const auto& path : pathArray)
            {
                auto pathFile = File::createFileWithoutCheckingPath (path).getChildFile (args[0]);
                if (pathFile.existsAsFile())
                {
                    args.set (0, pathFile.getFullPathName());
                    break;
                }
            }
        }

        startProcess (args, streamFlags, env, [] (const String& exe, const Array<char*>& argv, const Array<char*>& env)
        {
            execve (exe.toRawUTF8(), argv.getRawDataPointer(), env.getRawDataPointer());
        });
    }

    ~ActiveProcess()
    {
        if (pipeHandle != 0)
            close (pipeHandle);
    }

    template <class Exec>
    void startProcess (const StringArray& arguments, int streamFlags, const Array<char*>& environment, const Exec& execCallback)
    {
        auto exe = arguments[0].unquoted();

        // Looks like you're trying to launch a non-existent exe or a folder (perhaps on OSX
        // you're trying to launch the .app folder rather than the actual binary inside it?)
        jassert (File::getCurrentWorkingDirectory().getChildFile (exe).existsAsFile()
                 || ! exe.containsChar (File::getSeparatorChar()));

        int pipeHandles[2] = {};

        if (pipe (pipeHandles) == 0)
        {
            auto result = fork();

            if (result < 0)
            {
                close (pipeHandles[0]);
                close (pipeHandles[1]);
            }
            else if (result == 0)
            {
                // we're the child process..
                close (pipeHandles[0]); // close the read handle

                if ((streamFlags & wantStdOut) != 0)
                    dup2 (pipeHandles[1], STDOUT_FILENO); // turns the pipe into stdout
                else
                    dup2 (open ("/dev/null", O_WRONLY), STDOUT_FILENO);

                if ((streamFlags & wantStdErr) != 0)
                    dup2 (pipeHandles[1], STDERR_FILENO);
                else
                    dup2 (open ("/dev/null", O_WRONLY), STDERR_FILENO);

                close (pipeHandles[1]);

                Array<char*> argv;

                for (auto& arg : arguments)
                    if (arg.isNotEmpty())
                        argv.add (const_cast<char*> (arg.toRawUTF8()));

                argv.add (nullptr);

                execCallback (exe.toRawUTF8(), argv, environment);
                _exit (-1);
            }
            else
            {
                // we're the parent process..
                childPID = result;
                pipeHandle = pipeHandles[0];
                close (pipeHandles[1]); // close the write handle
            }
        }
    }

    bool isRunning() noexcept
    {
        if (childPID == 0)
            return false;

        int childState = 0;
        auto pid = waitpid (childPID, &childState, WNOHANG);

        if (pid == 0)
            return true;

        if (WIFEXITED (childState))
        {
            exitCode = WEXITSTATUS (childState);
            return false;
        }

        return ! WIFSIGNALED (childState);
    }

    int read (void* dest, int numBytes) noexcept
    {
        jassert (dest != nullptr && numBytes > 0);

        if (pipeHandle != 0 && childPID != 0)
        {
            for (;;)
            {
                auto numBytesRead = (int) ::read (pipeHandle, dest, (size_t) numBytes);

                if (numBytesRead >= 0)
                {
                    if (numBytesRead == 0)
                        Thread::sleep (1);

                    return numBytesRead;
                }

                // signal occurred during read() so try again
                if (errno == EINTR)
                    continue;

                break;
            }
        }

        return 0;
    }

    bool killProcess() const noexcept
    {
        return ::kill (childPID, SIGKILL) == 0;
    }

    uint32 getExitCode() noexcept
    {
        if (exitCode >= 0)
            return (uint32) exitCode;

        if (childPID != 0)
        {
            int childState = 0;
            auto pid = waitpid (childPID, &childState, WNOHANG);

            if (pid >= 0 && WIFEXITED (childState))
            {
                exitCode = WEXITSTATUS (childState);
                return (uint32) exitCode;
            }
        }

        return 0;
    }

    int childPID = 0;
    int pipeHandle = 0;
    int exitCode = -1;

    JUCE_DECLARE_NON_COPYABLE_WITH_LEAK_DETECTOR (ActiveProcess)
};

bool ChildProcess::start (const String& command, int streamFlags)
{
    return start (StringArray::fromTokens (command, true), streamFlags);
}

bool ChildProcess::start (const StringArray& args, int streamFlags)
{
    if (args.size() == 0)
        return false;

    activeProcess.reset (new ActiveProcess (args, streamFlags));

    if (activeProcess->childPID == 0)
        activeProcess.reset();

    return activeProcess != nullptr;
}

bool ChildProcess::start (const String& command, const StringPairArray& environment, int streamFlags)
{
    return start (StringArray::fromTokens (command, true), environment, streamFlags);
}

bool ChildProcess::start (const StringArray& args, const StringPairArray& environment, int streamFlags)
{
    if (args.size() == 0)
        return false;

    activeProcess.reset (new ActiveProcess (args, environment, streamFlags));

    if (activeProcess->childPID == 0)
        activeProcess.reset();

    return activeProcess != nullptr;
}
#endif

} // namespace juce
<|MERGE_RESOLUTION|>--- conflicted
+++ resolved
@@ -1,1482 +1,1466 @@
-/*
-  ==============================================================================
-
-   This file is part of the YUP library.
-   Copyright (c) 2024 - kunitoki@gmail.com
-
-   YUP is an open source library subject to open-source licensing.
-
-   The code included in this file is provided under the terms of the ISC license
-   http://www.isc.org/downloads/software-support-policy/isc-license. Permission
-   to use, copy, modify, and/or distribute this software for any purpose with or
-   without fee is hereby granted provided that the above copyright notice and
-   this permission notice appear in all copies.
-
-   YUP IS PROVIDED "AS IS" WITHOUT ANY WARRANTY, AND ALL WARRANTIES, WHETHER
-   EXPRESSED OR IMPLIED, INCLUDING MERCHANTABILITY AND FITNESS FOR PURPOSE, ARE
-   DISCLAIMED.
-
-  ==============================================================================
-
-   This file is part of the JUCE library.
-   Copyright (c) 2022 - Raw Material Software Limited
-
-   JUCE is an open source library subject to commercial or open-source
-   licensing.
-
-   The code included in this file is provided under the terms of the ISC license
-   http://www.isc.org/downloads/software-support-policy/isc-license. Permission
-   To use, copy, modify, and/or distribute this software for any purpose with or
-   without fee is hereby granted provided that the above copyright notice and
-   this permission notice appear in all copies.
-
-   JUCE IS PROVIDED "AS IS" WITHOUT ANY WARRANTY, AND ALL WARRANTIES, WHETHER
-   EXPRESSED OR IMPLIED, INCLUDING MERCHANTABILITY AND FITNESS FOR PURPOSE, ARE
-   DISCLAIMED.
-
-  ==============================================================================
-*/
-
-namespace juce
-{
-
-CriticalSection::CriticalSection() noexcept
-{
-    pthread_mutexattr_t atts;
-    pthread_mutexattr_init (&atts);
-    pthread_mutexattr_settype (&atts, PTHREAD_MUTEX_RECURSIVE);
-#if ! JUCE_ANDROID
-    pthread_mutexattr_setprotocol (&atts, PTHREAD_PRIO_INHERIT);
-#endif
-    pthread_mutex_init (&lock, &atts);
-    pthread_mutexattr_destroy (&atts);
-}
-
-CriticalSection::~CriticalSection() noexcept { pthread_mutex_destroy (&lock); }
-
-void CriticalSection::enter() const noexcept { pthread_mutex_lock (&lock); }
-
-bool CriticalSection::tryEnter() const noexcept { return pthread_mutex_trylock (&lock) == 0; }
-
-void CriticalSection::exit() const noexcept { pthread_mutex_unlock (&lock); }
-
-//==============================================================================
-bool SystemStats::setEnvironmentVariable (const String& name, const String& value)
-{
-    return ::setenv (name.toUTF8(), value.toUTF8(), 1) ? true : false;
-}
-
-bool SystemStats::removeEnvironmentVariable (const String& name)
-{
-    return ::unsetenv (name.toUTF8()) ? true : false;
-}
-
-StringPairArray SystemStats::getEnvironmentVariables()
-{
-    static CriticalSection environmentMutex;
-
-    const CriticalSection::ScopedLockType sl (environmentMutex);
-
-    StringPairArray environmentVariables;
-
-    for (char** env = environ; *env; ++env)
-    {
-        const String variable (*env);
-
-        environmentVariables.set (
-            variable.upToFirstOccurrenceOf ("=", false, false),
-            variable.fromFirstOccurrenceOf ("=", false, false));
-    }
-
-    return environmentVariables;
-}
-
-//==============================================================================
-void JUCE_CALLTYPE Thread::sleep (int millisecs)
-{
-<<<<<<< HEAD
-    while (millisecs > 0)
-    {
-        struct timespec time;
-        time.tv_sec = millisecs / 1000;
-        time.tv_nsec = (millisecs % 1000) * 1000000;
-
-        struct timespec remaining;
-
-        if (nanosleep (&time, &remaining) == -1)
-            millisecs = int (remaining.tv_sec * 1000 + time.tv_nsec / 1000000);
-        else
-            break;
-    }
-=======
-    struct timespec time;
-    time.tv_sec = millisecs / 1000;
-    time.tv_nsec = (millisecs % 1000) * 1000000;
-
-    struct timespec remaining;
-    while (nanosleep (&time, &remaining) == -1)
-        time = remaining;
->>>>>>> af8f6f72
-}
-
-void JUCE_CALLTYPE Process::terminate()
-{
-#if JUCE_ANDROID
-    _exit (EXIT_FAILURE);
-#else
-    std::_Exit (EXIT_FAILURE);
-#endif
-}
-
-#if JUCE_MAC || JUCE_LINUX || JUCE_BSD
-bool Process::setMaxNumberOfFileHandles (int newMaxNumber) noexcept
-{
-    rlimit lim;
-
-    if (getrlimit (RLIMIT_NOFILE, &lim) == 0)
-    {
-        if (newMaxNumber <= 0 && lim.rlim_cur == RLIM_INFINITY && lim.rlim_max == RLIM_INFINITY)
-            return true;
-
-        if (newMaxNumber > 0 && lim.rlim_cur >= (rlim_t) newMaxNumber)
-            return true;
-    }
-
-    lim.rlim_cur = lim.rlim_max = newMaxNumber <= 0 ? RLIM_INFINITY : (rlim_t) newMaxNumber;
-    return setrlimit (RLIMIT_NOFILE, &lim) == 0;
-}
-
-struct MaxNumFileHandlesInitialiser
-{
-    MaxNumFileHandlesInitialiser() noexcept
-    {
-#ifndef JUCE_PREFERRED_MAX_FILE_HANDLES
-        enum
-        {
-            JUCE_PREFERRED_MAX_FILE_HANDLES = 8192
-        };
-#endif
-
-        // Try to give our app a decent number of file handles by default
-        if (! Process::setMaxNumberOfFileHandles (0))
-        {
-            for (int num = JUCE_PREFERRED_MAX_FILE_HANDLES; num > 256; num -= 1024)
-                if (Process::setMaxNumberOfFileHandles (num))
-                    break;
-        }
-    }
-};
-
-static MaxNumFileHandlesInitialiser maxNumFileHandlesInitialiser;
-#endif
-
-//==============================================================================
-#if JUCE_ALLOW_STATIC_NULL_VARIABLES
-
-JUCE_BEGIN_IGNORE_DEPRECATION_WARNINGS
-
-const juce_wchar File::separator = '/';
-const StringRef File::separatorString ("/");
-
-JUCE_END_IGNORE_DEPRECATION_WARNINGS
-
-#endif
-
-juce_wchar File::getSeparatorChar()
-{
-    return '/';
-}
-
-StringRef File::getSeparatorString() { return "/"; }
-
-//==============================================================================
-File File::getCurrentWorkingDirectory()
-{
-    HeapBlock<char> heapBuffer;
-
-    char localBuffer[1024];
-    auto cwd = getcwd (localBuffer, sizeof (localBuffer) - 1);
-    size_t bufferSize = 4096;
-
-    while (cwd == nullptr && errno == ERANGE)
-    {
-        heapBuffer.malloc (bufferSize);
-        cwd = getcwd (heapBuffer, bufferSize - 1);
-        bufferSize += 1024;
-    }
-
-    return File (CharPointer_UTF8 (cwd));
-}
-
-bool File::setAsCurrentWorkingDirectory() const
-{
-    return chdir (getFullPathName().toUTF8()) == 0;
-}
-
-//==============================================================================
-// The unix siginterrupt function is deprecated - this does the same job.
-int juce_siginterrupt ([[maybe_unused]] int sig, [[maybe_unused]] int flag)
-{
-#if JUCE_WASM
-    return 0;
-#else
-#if JUCE_ANDROID
-    using juce_sigactionflags_type = unsigned long;
-#else
-    using juce_sigactionflags_type = int;
-#endif
-
-    struct ::sigaction act;
-    (void) ::sigaction (sig, nullptr, &act);
-
-    if (flag != 0)
-        act.sa_flags &= static_cast<juce_sigactionflags_type> (~SA_RESTART);
-    else
-        act.sa_flags |= static_cast<juce_sigactionflags_type> (SA_RESTART);
-
-    return ::sigaction (sig, &act, nullptr);
-#endif
-}
-
-//==============================================================================
-namespace
-{
-#if JUCE_LINUX || (JUCE_IOS && (! TARGET_OS_MACCATALYST) && (! __DARWIN_ONLY_64_BIT_INO_T)) // (this iOS stuff is to avoid a simulator bug)
-using juce_statStruct = struct stat64;
-#define JUCE_STAT stat64
-#else
-using juce_statStruct = struct stat;
-#define JUCE_STAT stat
-#endif
-
-bool juce_stat (const String& fileName, juce_statStruct& info)
-{
-    return fileName.isNotEmpty()
-        && JUCE_STAT (fileName.toUTF8(), &info) == 0;
-}
-
-#if ! JUCE_WASM
-// if this file doesn't exist, find a parent of it that does..
-bool juce_doStatFS (File f, struct statfs& result)
-{
-    for (int i = 5; --i >= 0;)
-    {
-        if (f.exists())
-            break;
-
-        f = f.getParentDirectory();
-    }
-
-    return statfs (f.getFullPathName().toUTF8(), &result) == 0;
-}
-
-#if JUCE_MAC || JUCE_IOS
-static int64 getCreationTime (const juce_statStruct& s) noexcept
-{
-    return (int64) s.st_birthtime;
-}
-#else
-static int64 getCreationTime (const juce_statStruct& s) noexcept
-{
-    return (int64) s.st_ctime;
-}
-#endif
-
-void updateStatInfoForFile (const String& path, bool* isDir, int64* fileSize, Time* modTime, Time* creationTime, bool* isReadOnly)
-{
-    if (isDir != nullptr || fileSize != nullptr || modTime != nullptr || creationTime != nullptr)
-    {
-        juce_statStruct info;
-        const bool statOk = juce_stat (path, info);
-
-        if (isDir != nullptr)
-            *isDir = statOk && ((info.st_mode & S_IFDIR) != 0);
-        if (fileSize != nullptr)
-            *fileSize = statOk ? (int64) info.st_size : 0;
-        if (modTime != nullptr)
-            *modTime = Time (statOk ? (int64) info.st_mtime * 1000 : 0);
-        if (creationTime != nullptr)
-            *creationTime = Time (statOk ? getCreationTime (info) * 1000 : 0);
-    }
-
-    if (isReadOnly != nullptr)
-        *isReadOnly = access (path.toUTF8(), W_OK) != 0;
-}
-#endif
-
-Result getResultForErrno()
-{
-    return Result::fail (String (strerror (errno)));
-}
-
-Result getResultForReturnValue (int value)
-{
-    return value == -1 ? getResultForErrno() : Result::ok();
-}
-
-int getFD (void* handle) noexcept { return (int) (pointer_sized_int) handle; }
-
-void* fdToVoidPointer (int fd) noexcept { return (void*) (pointer_sized_int) fd; }
-} // namespace
-
-bool File::isDirectory() const
-{
-    juce_statStruct info;
-
-    return fullPath.isNotEmpty()
-        && (juce_stat (fullPath, info) && ((info.st_mode & S_IFDIR) != 0));
-}
-
-bool File::exists() const
-{
-    return fullPath.isNotEmpty()
-        && access (fullPath.toUTF8(), F_OK) == 0;
-}
-
-bool File::existsAsFile() const
-{
-    return exists() && ! isDirectory();
-}
-
-int64 File::getSize() const
-{
-    juce_statStruct info;
-    return juce_stat (fullPath, info) ? info.st_size : 0;
-}
-
-uint64 File::getFileIdentifier() const
-{
-    juce_statStruct info;
-    return juce_stat (fullPath, info) ? (uint64) info.st_ino : 0;
-}
-
-static bool hasEffectiveRootFilePermissions()
-{
-#if JUCE_LINUX || JUCE_BSD
-    return geteuid() == 0;
-#else
-    return false;
-#endif
-}
-
-//==============================================================================
-bool File::hasWriteAccess() const
-{
-    if (exists())
-        return (hasEffectiveRootFilePermissions()
-                || access (fullPath.toUTF8(), W_OK) == 0);
-
-    if ((! isDirectory()) && fullPath.containsChar (getSeparatorChar()))
-        return getParentDirectory().hasWriteAccess();
-
-    return false;
-}
-
-bool File::hasReadAccess() const
-{
-    return fullPath.isNotEmpty()
-        && access (fullPath.toUTF8(), R_OK) == 0;
-}
-
-static bool setFileModeFlags (const String& fullPath, mode_t flags, bool shouldSet) noexcept
-{
-    juce_statStruct info;
-
-    if (! juce_stat (fullPath, info))
-        return false;
-
-    info.st_mode &= 0777;
-
-    if (shouldSet)
-        info.st_mode |= flags;
-    else
-        info.st_mode &= ~flags;
-
-    return chmod (fullPath.toUTF8(), (mode_t) info.st_mode) == 0;
-}
-
-bool File::setFileReadOnlyInternal (bool shouldBeReadOnly) const
-{
-    // Hmm.. should we give global write permission or just the current user?
-    return setFileModeFlags (fullPath, S_IWUSR | S_IWGRP | S_IWOTH, ! shouldBeReadOnly);
-}
-
-bool File::setFileExecutableInternal (bool shouldBeExecutable) const
-{
-    return setFileModeFlags (fullPath, S_IXUSR | S_IXGRP | S_IXOTH, shouldBeExecutable);
-}
-
-void File::getFileTimesInternal (int64& modificationTime, int64& accessTime, int64& creationTime) const
-{
-    modificationTime = 0;
-    accessTime = 0;
-    creationTime = 0;
-
-    juce_statStruct info;
-
-    if (juce_stat (fullPath, info))
-    {
-#if JUCE_MAC || (JUCE_IOS && __DARWIN_ONLY_64_BIT_INO_T)
-        modificationTime = (int64) info.st_mtimespec.tv_sec * 1000 + info.st_mtimespec.tv_nsec / 1000000;
-        accessTime = (int64) info.st_atimespec.tv_sec * 1000 + info.st_atimespec.tv_nsec / 1000000;
-        creationTime = (int64) info.st_birthtimespec.tv_sec * 1000 + info.st_birthtimespec.tv_nsec / 1000000;
-#else
-        modificationTime = (int64) info.st_mtime * 1000;
-        accessTime = (int64) info.st_atime * 1000;
-#if JUCE_IOS
-        creationTime = (int64) info.st_birthtime * 1000;
-#else
-        creationTime = (int64) info.st_ctime * 1000;
-#endif
-#endif
-    }
-}
-
-bool File::setFileTimesInternal (int64 modificationTime, int64 accessTime, int64 /*creationTime*/) const
-{
-#if ! JUCE_WASM
-    juce_statStruct info;
-
-    if ((modificationTime != 0 || accessTime != 0) && juce_stat (fullPath, info))
-    {
-#if JUCE_MAC || (JUCE_IOS && __DARWIN_ONLY_64_BIT_INO_T)
-        struct timeval times[2];
-
-        bool setModificationTime = (modificationTime != 0);
-        bool setAccessTime = (accessTime != 0);
-
-        times[0].tv_sec = setAccessTime ? static_cast<__darwin_time_t> (accessTime / 1000)
-                                        : info.st_atimespec.tv_sec;
-
-        times[0].tv_usec = setAccessTime ? static_cast<__darwin_suseconds_t> ((accessTime % 1000) * 1000)
-                                         : static_cast<__darwin_suseconds_t> (info.st_atimespec.tv_nsec / 1000);
-
-        times[1].tv_sec = setModificationTime ? static_cast<__darwin_time_t> (modificationTime / 1000)
-                                              : info.st_mtimespec.tv_sec;
-
-        times[1].tv_usec = setModificationTime ? static_cast<__darwin_suseconds_t> ((modificationTime % 1000) * 1000)
-                                               : static_cast<__darwin_suseconds_t> (info.st_mtimespec.tv_nsec / 1000);
-
-        return utimes (fullPath.toUTF8(), times) == 0;
-#else
-        struct utimbuf times;
-        times.actime = accessTime != 0 ? static_cast<time_t> (accessTime / 1000) : static_cast<time_t> (info.st_atime);
-        times.modtime = modificationTime != 0 ? static_cast<time_t> (modificationTime / 1000) : static_cast<time_t> (info.st_mtime);
-
-        return utime (fullPath.toUTF8(), &times) == 0;
-#endif
-    }
-#endif
-
-    return false;
-}
-
-bool File::deleteFile() const
-{
-    if (! isSymbolicLink())
-    {
-        if (! exists())
-            return true;
-
-        if (isDirectory())
-            return rmdir (fullPath.toUTF8()) == 0;
-    }
-
-    return remove (fullPath.toUTF8()) == 0;
-}
-
-bool File::moveInternal (const File& dest) const
-{
-#if ! JUCE_WASM
-    if (rename (fullPath.toUTF8(), dest.getFullPathName().toUTF8()) == 0)
-        return true;
-#endif
-
-    if (isNonEmptyDirectory())
-        return false;
-
-    if (hasWriteAccess() && copyInternal (dest))
-    {
-        if (deleteFile())
-            return true;
-
-        dest.deleteFile();
-    }
-
-    return false;
-}
-
-bool File::replaceInternal (const File& dest) const
-{
-    return moveInternal (dest);
-}
-
-Result File::createDirectoryInternal (const String& fileName) const
-{
-    auto res = getResultForReturnValue (mkdir (fileName.toUTF8(), 0777));
-
-    if (res.ok())
-    {
-        auto parent = File (fileName).getParentDirectory().getFullPathName();
-
-        struct stat parentInfo;
-        struct stat childInfo;
-
-        if (stat (parent.toRawUTF8(), &parentInfo) == 0 && stat (fileName.toRawUTF8(), &childInfo) == 0)
-        {
-            if (parentInfo.st_mode & S_IWOTH)
-                childInfo.st_mode |= S_IWOTH;
-            if (parentInfo.st_mode & S_IWUSR)
-                childInfo.st_mode |= S_IWUSR;
-            if (parentInfo.st_mode & S_IWGRP)
-                childInfo.st_mode |= S_IWGRP;
-
-            chmod (fileName.toRawUTF8(), childInfo.st_mode);
-        }
-    }
-
-    return res;
-}
-
-//==============================================================================
-int64 juce_fileSetPosition (void* handle, int64 pos)
-{
-    if (handle != nullptr && lseek (getFD (handle), (off_t) pos, SEEK_SET) == pos)
-        return pos;
-
-    return -1;
-}
-
-void FileInputStream::openHandle()
-{
-    mode_t permission = 00644;
-
-    auto parent = file.getParentDirectory().getFullPathName();
-
-    struct stat parentInfo;
-
-    if (stat (parent.toRawUTF8(), &parentInfo) == 0)
-    {
-        if (parentInfo.st_mode & S_IWOTH)
-            permission |= S_IWOTH;
-        if (parentInfo.st_mode & S_IWUSR)
-            permission |= S_IWUSR;
-        if (parentInfo.st_mode & S_IWGRP)
-            permission |= S_IWGRP;
-    }
-
-    auto f = open (file.getFullPathName().toUTF8(), O_RDWR | O_CREAT, permission);
-    if (f != -1)
-    {
-        fchmod (f, permission);
-        fileHandle = fdToVoidPointer (f);
-    }
-    else
-    {
-        status = getResultForErrno();
-    }
-}
-
-FileInputStream::~FileInputStream()
-{
-    if (fileHandle != nullptr)
-        close (getFD (fileHandle));
-}
-
-size_t FileInputStream::readInternal (void* buffer, size_t numBytes)
-{
-    ssize_t result = 0;
-
-    if (fileHandle != nullptr)
-    {
-        result = ::read (getFD (fileHandle), buffer, numBytes);
-
-        if (result < 0)
-        {
-            status = getResultForErrno();
-            result = 0;
-        }
-    }
-
-    return (size_t) result;
-}
-
-//==============================================================================
-void FileOutputStream::openHandle()
-{
-    if (file.exists())
-    {
-        auto f = open (file.getFullPathName().toUTF8(), O_RDWR);
-
-        if (f != -1)
-        {
-            currentPosition = lseek (f, 0, SEEK_END);
-
-            if (currentPosition >= 0)
-            {
-                fileHandle = fdToVoidPointer (f);
-            }
-            else
-            {
-                status = getResultForErrno();
-                close (f);
-            }
-        }
-        else
-        {
-            status = getResultForErrno();
-        }
-    }
-    else
-    {
-        auto f = open (file.getFullPathName().toUTF8(), O_RDWR | O_CREAT, 00644);
-
-        if (f != -1)
-            fileHandle = fdToVoidPointer (f);
-        else
-            status = getResultForErrno();
-    }
-}
-
-void FileOutputStream::closeHandle()
-{
-    if (fileHandle != nullptr)
-    {
-        close (getFD (fileHandle));
-        fileHandle = nullptr;
-    }
-}
-
-ssize_t FileOutputStream::writeInternal (const void* data, size_t numBytes)
-{
-    if (fileHandle == nullptr)
-        return 0;
-
-    auto result = ::write (getFD (fileHandle), data, numBytes);
-
-    if (result == -1)
-        status = getResultForErrno();
-
-    return (ssize_t) result;
-}
-
-#ifndef JUCE_ANDROID
-void FileOutputStream::flushInternal()
-{
-    if (fileHandle != nullptr && fsync (getFD (fileHandle)) == -1)
-        status = getResultForErrno();
-}
-#endif
-
-Result FileOutputStream::truncate()
-{
-    if (fileHandle == nullptr)
-        return status;
-
-    flush();
-    return getResultForReturnValue (ftruncate (getFD (fileHandle), (off_t) currentPosition));
-}
-
-//==============================================================================
-String SystemStats::getEnvironmentVariable (const String& name, const String& defaultValue)
-{
-    if (auto s = ::getenv (name.toUTF8()))
-        return String::fromUTF8 (s);
-
-    return defaultValue;
-}
-
-//==============================================================================
-#if ! JUCE_WASM
-void MemoryMappedFile::openInternal (const File& file, AccessMode mode, bool exclusive)
-{
-    jassert (mode == readOnly || mode == readWrite);
-
-    if (range.getStart() > 0)
-    {
-        auto pageSize = sysconf (_SC_PAGE_SIZE);
-        range.setStart (range.getStart() - (range.getStart() % pageSize));
-    }
-
-    auto filename = file.getFullPathName().toUTF8();
-
-    if (mode == readWrite)
-        fileHandle = open (filename, O_CREAT | O_RDWR, 00644);
-    else
-        fileHandle = open (filename, O_RDONLY);
-
-    if (fileHandle != -1)
-    {
-        auto m = mmap (nullptr, (size_t) range.getLength(), mode == readWrite ? (PROT_READ | PROT_WRITE) : PROT_READ, exclusive ? MAP_PRIVATE : MAP_SHARED, fileHandle, (off_t) range.getStart());
-
-        if (m != MAP_FAILED)
-        {
-            address = m;
-            madvise (m, (size_t) range.getLength(), MADV_SEQUENTIAL);
-        }
-        else
-        {
-            range = Range<int64>();
-        }
-
-        close (fileHandle);
-        fileHandle = 0;
-    }
-}
-
-MemoryMappedFile::~MemoryMappedFile()
-{
-    if (address != nullptr)
-        munmap (address, (size_t) range.getLength());
-
-    if (fileHandle != 0)
-        close (fileHandle);
-}
-
-//==============================================================================
-File juce_getExecutableFile();
-
-File juce_getExecutableFile()
-{
-    struct DLAddrReader
-    {
-        static String getFilename()
-        {
-            Dl_info exeInfo;
-
-            auto localSymbol = (void*) juce_getExecutableFile;
-            dladdr (localSymbol, &exeInfo);
-            return CharPointer_UTF8 (exeInfo.dli_fname);
-        }
-    };
-
-    static String filename = DLAddrReader::getFilename();
-    return File::getCurrentWorkingDirectory().getChildFile (filename);
-}
-
-//==============================================================================
-int64 File::getBytesFreeOnVolume() const
-{
-    struct statfs buf;
-
-    if (juce_doStatFS (*this, buf))
-        return (int64) buf.f_bsize * (int64) buf.f_bavail; // Note: this returns space available to non-super user
-
-    return 0;
-}
-
-int64 File::getVolumeTotalSize() const
-{
-    struct statfs buf;
-
-    if (juce_doStatFS (*this, buf))
-        return (int64) buf.f_bsize * (int64) buf.f_blocks;
-
-    return 0;
-}
-
-String File::getVolumeLabel() const
-{
-#if JUCE_MAC
-    struct VolAttrBuf
-    {
-        u_int32_t length;
-        attrreference_t mountPointRef;
-        char mountPointSpace[MAXPATHLEN];
-    } attrBuf;
-
-    struct attrlist attrList;
-    zerostruct (attrList); // (can't use "= {}" on this object because it's a C struct)
-    attrList.bitmapcount = ATTR_BIT_MAP_COUNT;
-    attrList.volattr = ATTR_VOL_INFO | ATTR_VOL_NAME;
-
-    File f (*this);
-
-    for (;;)
-    {
-        if (getattrlist (f.getFullPathName().toUTF8(), &attrList, &attrBuf, sizeof (attrBuf), 0) == 0)
-            return String::fromUTF8 (((const char*) &attrBuf.mountPointRef) + attrBuf.mountPointRef.attr_dataoffset,
-                                     (int) attrBuf.mountPointRef.attr_length);
-
-        auto parent = f.getParentDirectory();
-
-        if (f == parent)
-            break;
-
-        f = parent;
-    }
-#endif
-
-    return {};
-}
-
-int File::getVolumeSerialNumber() const
-{
-    return 0;
-}
-
-#endif
-
-//==============================================================================
-#if ! JUCE_IOS
-void juce_runSystemCommand (const String&);
-
-void juce_runSystemCommand (const String& command)
-{
-    [[maybe_unused]] int result = system (command.toUTF8());
-}
-
-String juce_getOutputFromCommand (const String&);
-
-String juce_getOutputFromCommand (const String& command)
-{
-    // slight bodge here, as we just pipe the output into a temp file and read it...
-    auto tempFile = File::getSpecialLocation (File::tempDirectory)
-                        .getNonexistentChildFile (String::toHexString (Random::getSystemRandom().nextInt()), ".tmp", false);
-
-    juce_runSystemCommand (command + " > " + tempFile.getFullPathName());
-
-    auto result = tempFile.loadFileAsString();
-    tempFile.deleteFile();
-    return result;
-}
-#endif
-
-//==============================================================================
-#if JUCE_IOS
-class InterProcessLock::Pimpl
-{
-public:
-    Pimpl (const String&, int) {}
-
-    int handle = 1, refCount = 1; // On iOS just fake success..
-};
-
-#else
-
-class InterProcessLock::Pimpl
-{
-public:
-    Pimpl (const String& lockName, int timeOutMillisecs)
-    {
-#if JUCE_MAC
-        if (! createLockFile (File ("~/Library/Caches/com.juce.locks").getChildFile (lockName), timeOutMillisecs))
-            // Fallback if the user's home folder is on a network drive with no ability to lock..
-            createLockFile (File ("/tmp/com.juce.locks").getChildFile (lockName), timeOutMillisecs);
-
-#else
-        File tempFolder ("/var/tmp");
-
-        if (! tempFolder.isDirectory())
-            tempFolder = "/tmp";
-
-        createLockFile (tempFolder.getChildFile (lockName), timeOutMillisecs);
-#endif
-    }
-
-    ~Pimpl()
-    {
-        closeFile();
-    }
-
-    bool createLockFile (const File& file, int timeOutMillisecs)
-    {
-        file.create();
-        handle = open (file.getFullPathName().toUTF8(), O_RDWR);
-
-        if (handle != 0)
-        {
-            struct flock fl;
-            zerostruct (fl);
-
-            fl.l_whence = SEEK_SET;
-            fl.l_type = F_WRLCK;
-
-            auto endTime = Time::currentTimeMillis() + timeOutMillisecs;
-
-            for (;;)
-            {
-                auto result = fcntl (handle, F_SETLK, &fl);
-
-                if (result >= 0)
-                    return true;
-
-                auto error = errno;
-
-                if (error != EINTR)
-                {
-                    if (error == EBADF || error == ENOTSUP)
-                        return false;
-
-                    if (timeOutMillisecs == 0
-                        || (timeOutMillisecs > 0 && Time::currentTimeMillis() >= endTime))
-                        break;
-
-                    Thread::sleep (10);
-                }
-            }
-        }
-
-        closeFile();
-        return true; // only false if there's a file system error. Failure to lock still returns true.
-    }
-
-    void closeFile()
-    {
-        if (handle != 0)
-        {
-            struct flock fl;
-            zerostruct (fl);
-
-            fl.l_whence = SEEK_SET;
-            fl.l_type = F_UNLCK;
-
-            while (! (fcntl (handle, F_SETLKW, &fl) >= 0 || errno != EINTR))
-            {
-            }
-
-            close (handle);
-            handle = 0;
-        }
-    }
-
-    int handle = 0, refCount = 1;
-};
-#endif
-
-InterProcessLock::InterProcessLock (const String& nm)
-    : name (nm)
-{
-}
-
-InterProcessLock::~InterProcessLock()
-{
-}
-
-bool InterProcessLock::enter (int timeOutMillisecs)
-{
-    const ScopedLock sl (lock);
-
-    if (pimpl == nullptr)
-    {
-        pimpl.reset (new Pimpl (name, timeOutMillisecs));
-
-        if (pimpl->handle == 0)
-            pimpl.reset();
-    }
-    else
-    {
-        pimpl->refCount++;
-    }
-
-    return pimpl != nullptr;
-}
-
-void InterProcessLock::exit()
-{
-    const ScopedLock sl (lock);
-
-    // Trying to release the lock too many times!
-    jassert (pimpl != nullptr);
-
-    if (pimpl != nullptr && --(pimpl->refCount) == 0)
-        pimpl.reset();
-}
-
-class PosixThreadAttribute
-{
-public:
-    explicit PosixThreadAttribute (size_t stackSize)
-    {
-        if (valid && stackSize != 0)
-            pthread_attr_setstacksize (&attr, stackSize);
-    }
-
-    ~PosixThreadAttribute()
-    {
-        if (valid)
-            pthread_attr_destroy (&attr);
-    }
-
-    auto* get() { return valid ? &attr : nullptr; }
-
-private:
-    pthread_attr_t attr;
-    bool valid { pthread_attr_init (&attr) == 0 };
-};
-
-class PosixSchedulerPriority
-{
-public:
-    static PosixSchedulerPriority findCurrentSchedulerAndPriority()
-    {
-        int scheduler {};
-        sched_param param {};
-        pthread_getschedparam (pthread_self(), &scheduler, &param);
-        return { scheduler, param.sched_priority };
-    }
-
-    static PosixSchedulerPriority getNativeSchedulerAndPriority (const Optional<Thread::RealtimeOptions>& rt,
-                                                                 [[maybe_unused]] Thread::Priority prio)
-    {
-        const auto isRealtime = rt.hasValue();
-
-        const auto priority = [&]
-        {
-            if (isRealtime)
-            {
-#if ! JUCE_WASM
-                const auto min = jmax (0, sched_get_priority_min (SCHED_RR));
-                const auto max = jmax (1, sched_get_priority_max (SCHED_RR));
-#else
-                const auto min = 0;
-                const auto max = 100;
-#endif
-
-                return jmap (rt->getPriority(), 0, 10, min, max);
-            }
-
-// We only use this helper if we're on an old macos/ios platform that might
-// still respect legacy pthread priorities for SCHED_OTHER.
-#if JUCE_MAC || JUCE_IOS
-            const auto min = jmax (0, sched_get_priority_min (SCHED_OTHER));
-            const auto max = jmax (0, sched_get_priority_max (SCHED_OTHER));
-
-            const auto p = [prio]
-            {
-                switch (prio)
-                {
-                    case Thread::Priority::highest:
-                        return 4;
-                    case Thread::Priority::high:
-                        return 3;
-                    case Thread::Priority::normal:
-                        return 2;
-                    case Thread::Priority::low:
-                        return 1;
-                    case Thread::Priority::background:
-                        return 0;
-                }
-
-                return 3;
-            }();
-
-            if (min != 0 && max != 0)
-                return jmap (p, 0, 4, min, max);
-#endif
-
-            return 0;
-        }();
-
-#if JUCE_MAC || JUCE_IOS || JUCE_BSD
-        const auto scheduler = SCHED_OTHER;
-#elif JUCE_LINUX
-        const auto backgroundSched = prio == Thread::Priority::background ? SCHED_IDLE
-                                                                          : SCHED_OTHER;
-        const auto scheduler = isRealtime ? SCHED_RR : backgroundSched;
-#else
-        const auto scheduler = 0;
-#endif
-
-        return { scheduler, priority };
-    }
-
-    void apply ([[maybe_unused]] PosixThreadAttribute& attr) const
-    {
-#if JUCE_LINUX || JUCE_BSD
-        const struct sched_param param {
-            getPriority()
-        };
-
-        pthread_attr_setinheritsched (attr.get(), PTHREAD_EXPLICIT_SCHED);
-        pthread_attr_setschedpolicy (attr.get(), getScheduler());
-        pthread_attr_setschedparam (attr.get(), &param);
-#endif
-    }
-
-    constexpr int getScheduler() const { return scheduler; }
-
-    constexpr int getPriority() const { return priority; }
-
-private:
-    constexpr PosixSchedulerPriority (int schedulerIn, int priorityIn)
-        : scheduler (schedulerIn)
-        , priority (priorityIn)
-    {
-    }
-
-    int scheduler;
-    int priority;
-};
-
-static void* makeThreadHandle (PosixThreadAttribute& attr, void* userData, void* (*threadEntryProc) (void*) )
-{
-    pthread_t handle = {};
-
-    const auto status = pthread_create (&handle, attr.get(), threadEntryProc, userData);
-
-    if (status != 0)
-        return nullptr;
-
-    //#if !JUCE_EMSCRIPTEN || defined(__EMSCRIPTEN_PTHREADS__)
-    pthread_detach (handle);
-    //#endif
-
-    return (void*) handle;
-}
-
-void Thread::closeThreadHandle()
-{
-    threadId = {};
-    threadHandle = nullptr;
-}
-
-void JUCE_CALLTYPE Thread::setCurrentThreadName (const String& name)
-{
-#if JUCE_IOS || JUCE_MAC
-    JUCE_AUTORELEASEPOOL
-    {
-        [[NSThread currentThread] setName:juceStringToNS (name)];
-    }
-#elif JUCE_LINUX || JUCE_BSD || JUCE_ANDROID
-#if (JUCE_BSD                                                        \
-     || (JUCE_LINUX && (__GLIBC__ * 1000 + __GLIBC_MINOR__) >= 2012) \
-     || (JUCE_ANDROID && __ANDROID_API__ >= 9))
-    if (pthread_setname_np (pthread_self(), name.toRawUTF8()) == ERANGE)
-        pthread_setname_np (pthread_self(), name.substring (0, 15).toRawUTF8());
-#else
-    prctl (PR_SET_NAME, name.toRawUTF8(), 0, 0, 0);
-#endif
-#endif
-}
-
-Thread::ThreadID JUCE_CALLTYPE Thread::getCurrentThreadId()
-{
-    return (ThreadID) pthread_self();
-}
-
-void JUCE_CALLTYPE Thread::yield()
-{
-    sched_yield();
-}
-
-//==============================================================================
-/* Remove this macro if you're having problems compiling the cpu affinity
-   calls (the API for these has changed about quite a bit in various Linux
-   versions, and a lot of distros seem to ship with obsolete versions)
-*/
-#if (! JUCE_WASM) && defined(CPU_ISSET) && ! defined(SUPPORT_AFFINITIES)
-#define SUPPORT_AFFINITIES 1
-#endif
-
-void JUCE_CALLTYPE Thread::setCurrentThreadAffinityMask ([[maybe_unused]] uint32 affinityMask)
-{
-#if SUPPORT_AFFINITIES
-    cpu_set_t affinity;
-    CPU_ZERO (&affinity);
-
-    for (int i = 0; i < 32; ++i)
-    {
-        if ((affinityMask & (uint32) (1 << i)) != 0)
-        {
-            // GCC 12 on FreeBSD complains about CPU_SET irrespective of
-            // the type of the first argument
-            JUCE_BEGIN_IGNORE_WARNINGS_GCC_LIKE ("-Wsign-conversion")
-            CPU_SET ((size_t) i, &affinity);
-            JUCE_END_IGNORE_WARNINGS_GCC_LIKE
-        }
-    }
-
-#if (! JUCE_ANDROID) && ((! (JUCE_LINUX || JUCE_BSD)) || ((__GLIBC__ * 1000 + __GLIBC_MINOR__) >= 2004))
-    pthread_setaffinity_np (pthread_self(), sizeof (cpu_set_t), &affinity);
-#elif JUCE_ANDROID
-    sched_setaffinity (gettid(), sizeof (cpu_set_t), &affinity);
-#else
-    // NB: this call isn't really correct because it sets the affinity of the process,
-    // (getpid) not the thread (not gettid). But it's included here as a fallback for
-    // people who are using ridiculously old versions of glibc
-    sched_setaffinity (getpid(), sizeof (cpu_set_t), &affinity);
-#endif
-
-    sched_yield();
-
-#else
-    // affinities aren't supported because either the appropriate header files weren't found,
-    // or the SUPPORT_AFFINITIES macro was turned off
-    jassertfalse;
-#endif
-}
-
-//==============================================================================
-#if ! JUCE_WASM
-bool DynamicLibrary::open (const String& name)
-{
-    close();
-    handle = dlopen (name.isEmpty() ? nullptr : name.toUTF8().getAddress(), RTLD_LOCAL | RTLD_NOW);
-    return handle != nullptr;
-}
-
-void DynamicLibrary::close()
-{
-    if (handle != nullptr)
-    {
-        dlclose (handle);
-        handle = nullptr;
-    }
-}
-
-void* DynamicLibrary::getFunction (const String& functionName) noexcept
-{
-    return handle != nullptr ? dlsym (handle, functionName.toUTF8()) : nullptr;
-}
-
-//==============================================================================
-#if JUCE_LINUX || JUCE_ANDROID
-static String readPosixConfigFileValue (const char* file, const char* key)
-{
-    StringArray lines;
-    File (file).readLines (lines);
-
-    for (int i = lines.size(); --i >= 0;) // (NB - it's important that this runs in reverse order)
-        if (lines[i].upToFirstOccurrenceOf (":", false, false).trim().equalsIgnoreCase (key))
-            return lines[i].fromFirstOccurrenceOf (":", false, false).trim();
-
-    return {};
-}
-#endif
-
-//==============================================================================
-class ChildProcess::ActiveProcess
-{
-public:
-    ActiveProcess (const StringArray& arguments, int streamFlags)
-    {
-        startProcess (arguments, streamFlags, {}, [] (const String& exe, const Array<char*>& argv, const Array<char*>&)
-        {
-            execvp (exe.toRawUTF8(), argv.getRawDataPointer());
-        });
-    }
-
-    ActiveProcess (const StringArray& arguments, const StringPairArray& environment, int streamFlags)
-    {
-        StringArray envValues;
-
-        for (const auto& key : environment.getAllKeys())
-            envValues.add (key + "=" + environment.getValue (key, {}));
-
-        Array<char*> env;
-
-        for (auto& value : envValues)
-            if (value.isNotEmpty())
-                env.add (const_cast<char*> (value.toRawUTF8()));
-
-        env.add (nullptr);
-
-        StringArray args = arguments;
-
-        if (args.size() > 0 && ! File::isAbsolutePath (args[0]))
-        {
-            auto pathVariable = environment.getValue ("PATH", SystemStats::getEnvironmentVariable ("PATH", {}));
-            auto pathArray = StringArray::fromTokens (pathVariable, ":", "\"");
-
-            for (const auto& path : pathArray)
-            {
-                auto pathFile = File::createFileWithoutCheckingPath (path).getChildFile (args[0]);
-                if (pathFile.existsAsFile())
-                {
-                    args.set (0, pathFile.getFullPathName());
-                    break;
-                }
-            }
-        }
-
-        startProcess (args, streamFlags, env, [] (const String& exe, const Array<char*>& argv, const Array<char*>& env)
-        {
-            execve (exe.toRawUTF8(), argv.getRawDataPointer(), env.getRawDataPointer());
-        });
-    }
-
-    ~ActiveProcess()
-    {
-        if (pipeHandle != 0)
-            close (pipeHandle);
-    }
-
-    template <class Exec>
-    void startProcess (const StringArray& arguments, int streamFlags, const Array<char*>& environment, const Exec& execCallback)
-    {
-        auto exe = arguments[0].unquoted();
-
-        // Looks like you're trying to launch a non-existent exe or a folder (perhaps on OSX
-        // you're trying to launch the .app folder rather than the actual binary inside it?)
-        jassert (File::getCurrentWorkingDirectory().getChildFile (exe).existsAsFile()
-                 || ! exe.containsChar (File::getSeparatorChar()));
-
-        int pipeHandles[2] = {};
-
-        if (pipe (pipeHandles) == 0)
-        {
-            auto result = fork();
-
-            if (result < 0)
-            {
-                close (pipeHandles[0]);
-                close (pipeHandles[1]);
-            }
-            else if (result == 0)
-            {
-                // we're the child process..
-                close (pipeHandles[0]); // close the read handle
-
-                if ((streamFlags & wantStdOut) != 0)
-                    dup2 (pipeHandles[1], STDOUT_FILENO); // turns the pipe into stdout
-                else
-                    dup2 (open ("/dev/null", O_WRONLY), STDOUT_FILENO);
-
-                if ((streamFlags & wantStdErr) != 0)
-                    dup2 (pipeHandles[1], STDERR_FILENO);
-                else
-                    dup2 (open ("/dev/null", O_WRONLY), STDERR_FILENO);
-
-                close (pipeHandles[1]);
-
-                Array<char*> argv;
-
-                for (auto& arg : arguments)
-                    if (arg.isNotEmpty())
-                        argv.add (const_cast<char*> (arg.toRawUTF8()));
-
-                argv.add (nullptr);
-
-                execCallback (exe.toRawUTF8(), argv, environment);
-                _exit (-1);
-            }
-            else
-            {
-                // we're the parent process..
-                childPID = result;
-                pipeHandle = pipeHandles[0];
-                close (pipeHandles[1]); // close the write handle
-            }
-        }
-    }
-
-    bool isRunning() noexcept
-    {
-        if (childPID == 0)
-            return false;
-
-        int childState = 0;
-        auto pid = waitpid (childPID, &childState, WNOHANG);
-
-        if (pid == 0)
-            return true;
-
-        if (WIFEXITED (childState))
-        {
-            exitCode = WEXITSTATUS (childState);
-            return false;
-        }
-
-        return ! WIFSIGNALED (childState);
-    }
-
-    int read (void* dest, int numBytes) noexcept
-    {
-        jassert (dest != nullptr && numBytes > 0);
-
-        if (pipeHandle != 0 && childPID != 0)
-        {
-            for (;;)
-            {
-                auto numBytesRead = (int) ::read (pipeHandle, dest, (size_t) numBytes);
-
-                if (numBytesRead >= 0)
-                {
-                    if (numBytesRead == 0)
-                        Thread::sleep (1);
-
-                    return numBytesRead;
-                }
-
-                // signal occurred during read() so try again
-                if (errno == EINTR)
-                    continue;
-
-                break;
-            }
-        }
-
-        return 0;
-    }
-
-    bool killProcess() const noexcept
-    {
-        return ::kill (childPID, SIGKILL) == 0;
-    }
-
-    uint32 getExitCode() noexcept
-    {
-        if (exitCode >= 0)
-            return (uint32) exitCode;
-
-        if (childPID != 0)
-        {
-            int childState = 0;
-            auto pid = waitpid (childPID, &childState, WNOHANG);
-
-            if (pid >= 0 && WIFEXITED (childState))
-            {
-                exitCode = WEXITSTATUS (childState);
-                return (uint32) exitCode;
-            }
-        }
-
-        return 0;
-    }
-
-    int childPID = 0;
-    int pipeHandle = 0;
-    int exitCode = -1;
-
-    JUCE_DECLARE_NON_COPYABLE_WITH_LEAK_DETECTOR (ActiveProcess)
-};
-
-bool ChildProcess::start (const String& command, int streamFlags)
-{
-    return start (StringArray::fromTokens (command, true), streamFlags);
-}
-
-bool ChildProcess::start (const StringArray& args, int streamFlags)
-{
-    if (args.size() == 0)
-        return false;
-
-    activeProcess.reset (new ActiveProcess (args, streamFlags));
-
-    if (activeProcess->childPID == 0)
-        activeProcess.reset();
-
-    return activeProcess != nullptr;
-}
-
-bool ChildProcess::start (const String& command, const StringPairArray& environment, int streamFlags)
-{
-    return start (StringArray::fromTokens (command, true), environment, streamFlags);
-}
-
-bool ChildProcess::start (const StringArray& args, const StringPairArray& environment, int streamFlags)
-{
-    if (args.size() == 0)
-        return false;
-
-    activeProcess.reset (new ActiveProcess (args, environment, streamFlags));
-
-    if (activeProcess->childPID == 0)
-        activeProcess.reset();
-
-    return activeProcess != nullptr;
-}
-#endif
-
-} // namespace juce
+/*
+  ==============================================================================
+
+   This file is part of the YUP library.
+   Copyright (c) 2024 - kunitoki@gmail.com
+
+   YUP is an open source library subject to open-source licensing.
+
+   The code included in this file is provided under the terms of the ISC license
+   http://www.isc.org/downloads/software-support-policy/isc-license. Permission
+   to use, copy, modify, and/or distribute this software for any purpose with or
+   without fee is hereby granted provided that the above copyright notice and
+   this permission notice appear in all copies.
+
+   YUP IS PROVIDED "AS IS" WITHOUT ANY WARRANTY, AND ALL WARRANTIES, WHETHER
+   EXPRESSED OR IMPLIED, INCLUDING MERCHANTABILITY AND FITNESS FOR PURPOSE, ARE
+   DISCLAIMED.
+
+  ==============================================================================
+
+   This file is part of the JUCE library.
+   Copyright (c) 2022 - Raw Material Software Limited
+
+   JUCE is an open source library subject to commercial or open-source
+   licensing.
+
+   The code included in this file is provided under the terms of the ISC license
+   http://www.isc.org/downloads/software-support-policy/isc-license. Permission
+   To use, copy, modify, and/or distribute this software for any purpose with or
+   without fee is hereby granted provided that the above copyright notice and
+   this permission notice appear in all copies.
+
+   JUCE IS PROVIDED "AS IS" WITHOUT ANY WARRANTY, AND ALL WARRANTIES, WHETHER
+   EXPRESSED OR IMPLIED, INCLUDING MERCHANTABILITY AND FITNESS FOR PURPOSE, ARE
+   DISCLAIMED.
+
+  ==============================================================================
+*/
+
+namespace juce
+{
+
+CriticalSection::CriticalSection() noexcept
+{
+    pthread_mutexattr_t atts;
+    pthread_mutexattr_init (&atts);
+    pthread_mutexattr_settype (&atts, PTHREAD_MUTEX_RECURSIVE);
+#if ! JUCE_ANDROID
+    pthread_mutexattr_setprotocol (&atts, PTHREAD_PRIO_INHERIT);
+#endif
+    pthread_mutex_init (&lock, &atts);
+    pthread_mutexattr_destroy (&atts);
+}
+
+CriticalSection::~CriticalSection() noexcept { pthread_mutex_destroy (&lock); }
+
+void CriticalSection::enter() const noexcept { pthread_mutex_lock (&lock); }
+
+bool CriticalSection::tryEnter() const noexcept { return pthread_mutex_trylock (&lock) == 0; }
+
+void CriticalSection::exit() const noexcept { pthread_mutex_unlock (&lock); }
+
+//==============================================================================
+bool SystemStats::setEnvironmentVariable (const String& name, const String& value)
+{
+    return ::setenv (name.toUTF8(), value.toUTF8(), 1) ? true : false;
+}
+
+bool SystemStats::removeEnvironmentVariable (const String& name)
+{
+    return ::unsetenv (name.toUTF8()) ? true : false;
+}
+
+StringPairArray SystemStats::getEnvironmentVariables()
+{
+    static CriticalSection environmentMutex;
+
+    const CriticalSection::ScopedLockType sl (environmentMutex);
+
+    StringPairArray environmentVariables;
+
+    for (char** env = environ; *env; ++env)
+    {
+        const String variable (*env);
+
+        environmentVariables.set (
+            variable.upToFirstOccurrenceOf ("=", false, false),
+            variable.fromFirstOccurrenceOf ("=", false, false));
+    }
+
+    return environmentVariables;
+}
+
+//==============================================================================
+void JUCE_CALLTYPE Thread::sleep (int millisecs)
+{
+    struct timespec time;
+    time.tv_sec = millisecs / 1000;
+    time.tv_nsec = (millisecs % 1000) * 1000000;
+
+    struct timespec remaining;
+    while (nanosleep (&time, &remaining) == -1)
+        time = remaining;
+}
+
+void JUCE_CALLTYPE Process::terminate()
+{
+#if JUCE_ANDROID
+    _exit (EXIT_FAILURE);
+#else
+    std::_Exit (EXIT_FAILURE);
+#endif
+}
+
+#if JUCE_MAC || JUCE_LINUX || JUCE_BSD
+bool Process::setMaxNumberOfFileHandles (int newMaxNumber) noexcept
+{
+    rlimit lim;
+
+    if (getrlimit (RLIMIT_NOFILE, &lim) == 0)
+    {
+        if (newMaxNumber <= 0 && lim.rlim_cur == RLIM_INFINITY && lim.rlim_max == RLIM_INFINITY)
+            return true;
+
+        if (newMaxNumber > 0 && lim.rlim_cur >= (rlim_t) newMaxNumber)
+            return true;
+    }
+
+    lim.rlim_cur = lim.rlim_max = newMaxNumber <= 0 ? RLIM_INFINITY : (rlim_t) newMaxNumber;
+    return setrlimit (RLIMIT_NOFILE, &lim) == 0;
+}
+
+struct MaxNumFileHandlesInitialiser
+{
+    MaxNumFileHandlesInitialiser() noexcept
+    {
+#ifndef JUCE_PREFERRED_MAX_FILE_HANDLES
+        enum
+        {
+            JUCE_PREFERRED_MAX_FILE_HANDLES = 8192
+        };
+#endif
+
+        // Try to give our app a decent number of file handles by default
+        if (! Process::setMaxNumberOfFileHandles (0))
+        {
+            for (int num = JUCE_PREFERRED_MAX_FILE_HANDLES; num > 256; num -= 1024)
+                if (Process::setMaxNumberOfFileHandles (num))
+                    break;
+        }
+    }
+};
+
+static MaxNumFileHandlesInitialiser maxNumFileHandlesInitialiser;
+#endif
+
+//==============================================================================
+#if JUCE_ALLOW_STATIC_NULL_VARIABLES
+
+JUCE_BEGIN_IGNORE_DEPRECATION_WARNINGS
+
+const juce_wchar File::separator = '/';
+const StringRef File::separatorString ("/");
+
+JUCE_END_IGNORE_DEPRECATION_WARNINGS
+
+#endif
+
+juce_wchar File::getSeparatorChar()
+{
+    return '/';
+}
+
+StringRef File::getSeparatorString() { return "/"; }
+
+//==============================================================================
+File File::getCurrentWorkingDirectory()
+{
+    HeapBlock<char> heapBuffer;
+
+    char localBuffer[1024];
+    auto cwd = getcwd (localBuffer, sizeof (localBuffer) - 1);
+    size_t bufferSize = 4096;
+
+    while (cwd == nullptr && errno == ERANGE)
+    {
+        heapBuffer.malloc (bufferSize);
+        cwd = getcwd (heapBuffer, bufferSize - 1);
+        bufferSize += 1024;
+    }
+
+    return File (CharPointer_UTF8 (cwd));
+}
+
+bool File::setAsCurrentWorkingDirectory() const
+{
+    return chdir (getFullPathName().toUTF8()) == 0;
+}
+
+//==============================================================================
+// The unix siginterrupt function is deprecated - this does the same job.
+int juce_siginterrupt ([[maybe_unused]] int sig, [[maybe_unused]] int flag)
+{
+#if JUCE_WASM
+    return 0;
+#else
+#if JUCE_ANDROID
+    using juce_sigactionflags_type = unsigned long;
+#else
+    using juce_sigactionflags_type = int;
+#endif
+
+    struct ::sigaction act;
+    (void) ::sigaction (sig, nullptr, &act);
+
+    if (flag != 0)
+        act.sa_flags &= static_cast<juce_sigactionflags_type> (~SA_RESTART);
+    else
+        act.sa_flags |= static_cast<juce_sigactionflags_type> (SA_RESTART);
+
+    return ::sigaction (sig, &act, nullptr);
+#endif
+}
+
+//==============================================================================
+namespace
+{
+#if JUCE_LINUX || (JUCE_IOS && (! TARGET_OS_MACCATALYST) && (! __DARWIN_ONLY_64_BIT_INO_T)) // (this iOS stuff is to avoid a simulator bug)
+using juce_statStruct = struct stat64;
+#define JUCE_STAT stat64
+#else
+using juce_statStruct = struct stat;
+#define JUCE_STAT stat
+#endif
+
+bool juce_stat (const String& fileName, juce_statStruct& info)
+{
+    return fileName.isNotEmpty()
+        && JUCE_STAT (fileName.toUTF8(), &info) == 0;
+}
+
+#if ! JUCE_WASM
+// if this file doesn't exist, find a parent of it that does..
+bool juce_doStatFS (File f, struct statfs& result)
+{
+    for (int i = 5; --i >= 0;)
+    {
+        if (f.exists())
+            break;
+
+        f = f.getParentDirectory();
+    }
+
+    return statfs (f.getFullPathName().toUTF8(), &result) == 0;
+}
+
+#if JUCE_MAC || JUCE_IOS
+static int64 getCreationTime (const juce_statStruct& s) noexcept
+{
+    return (int64) s.st_birthtime;
+}
+#else
+static int64 getCreationTime (const juce_statStruct& s) noexcept
+{
+    return (int64) s.st_ctime;
+}
+#endif
+
+void updateStatInfoForFile (const String& path, bool* isDir, int64* fileSize, Time* modTime, Time* creationTime, bool* isReadOnly)
+{
+    if (isDir != nullptr || fileSize != nullptr || modTime != nullptr || creationTime != nullptr)
+    {
+        juce_statStruct info;
+        const bool statOk = juce_stat (path, info);
+
+        if (isDir != nullptr)
+            *isDir = statOk && ((info.st_mode & S_IFDIR) != 0);
+        if (fileSize != nullptr)
+            *fileSize = statOk ? (int64) info.st_size : 0;
+        if (modTime != nullptr)
+            *modTime = Time (statOk ? (int64) info.st_mtime * 1000 : 0);
+        if (creationTime != nullptr)
+            *creationTime = Time (statOk ? getCreationTime (info) * 1000 : 0);
+    }
+
+    if (isReadOnly != nullptr)
+        *isReadOnly = access (path.toUTF8(), W_OK) != 0;
+}
+#endif
+
+Result getResultForErrno()
+{
+    return Result::fail (String (strerror (errno)));
+}
+
+Result getResultForReturnValue (int value)
+{
+    return value == -1 ? getResultForErrno() : Result::ok();
+}
+
+int getFD (void* handle) noexcept { return (int) (pointer_sized_int) handle; }
+
+void* fdToVoidPointer (int fd) noexcept { return (void*) (pointer_sized_int) fd; }
+} // namespace
+
+bool File::isDirectory() const
+{
+    juce_statStruct info;
+
+    return fullPath.isNotEmpty()
+        && (juce_stat (fullPath, info) && ((info.st_mode & S_IFDIR) != 0));
+}
+
+bool File::exists() const
+{
+    return fullPath.isNotEmpty()
+        && access (fullPath.toUTF8(), F_OK) == 0;
+}
+
+bool File::existsAsFile() const
+{
+    return exists() && ! isDirectory();
+}
+
+int64 File::getSize() const
+{
+    juce_statStruct info;
+    return juce_stat (fullPath, info) ? info.st_size : 0;
+}
+
+uint64 File::getFileIdentifier() const
+{
+    juce_statStruct info;
+    return juce_stat (fullPath, info) ? (uint64) info.st_ino : 0;
+}
+
+static bool hasEffectiveRootFilePermissions()
+{
+#if JUCE_LINUX || JUCE_BSD
+    return geteuid() == 0;
+#else
+    return false;
+#endif
+}
+
+//==============================================================================
+bool File::hasWriteAccess() const
+{
+    if (exists())
+        return (hasEffectiveRootFilePermissions()
+                || access (fullPath.toUTF8(), W_OK) == 0);
+
+    if ((! isDirectory()) && fullPath.containsChar (getSeparatorChar()))
+        return getParentDirectory().hasWriteAccess();
+
+    return false;
+}
+
+bool File::hasReadAccess() const
+{
+    return fullPath.isNotEmpty()
+        && access (fullPath.toUTF8(), R_OK) == 0;
+}
+
+static bool setFileModeFlags (const String& fullPath, mode_t flags, bool shouldSet) noexcept
+{
+    juce_statStruct info;
+
+    if (! juce_stat (fullPath, info))
+        return false;
+
+    info.st_mode &= 0777;
+
+    if (shouldSet)
+        info.st_mode |= flags;
+    else
+        info.st_mode &= ~flags;
+
+    return chmod (fullPath.toUTF8(), (mode_t) info.st_mode) == 0;
+}
+
+bool File::setFileReadOnlyInternal (bool shouldBeReadOnly) const
+{
+    // Hmm.. should we give global write permission or just the current user?
+    return setFileModeFlags (fullPath, S_IWUSR | S_IWGRP | S_IWOTH, ! shouldBeReadOnly);
+}
+
+bool File::setFileExecutableInternal (bool shouldBeExecutable) const
+{
+    return setFileModeFlags (fullPath, S_IXUSR | S_IXGRP | S_IXOTH, shouldBeExecutable);
+}
+
+void File::getFileTimesInternal (int64& modificationTime, int64& accessTime, int64& creationTime) const
+{
+    modificationTime = 0;
+    accessTime = 0;
+    creationTime = 0;
+
+    juce_statStruct info;
+
+    if (juce_stat (fullPath, info))
+    {
+#if JUCE_MAC || (JUCE_IOS && __DARWIN_ONLY_64_BIT_INO_T)
+        modificationTime = (int64) info.st_mtimespec.tv_sec * 1000 + info.st_mtimespec.tv_nsec / 1000000;
+        accessTime = (int64) info.st_atimespec.tv_sec * 1000 + info.st_atimespec.tv_nsec / 1000000;
+        creationTime = (int64) info.st_birthtimespec.tv_sec * 1000 + info.st_birthtimespec.tv_nsec / 1000000;
+#else
+        modificationTime = (int64) info.st_mtime * 1000;
+        accessTime = (int64) info.st_atime * 1000;
+#if JUCE_IOS
+        creationTime = (int64) info.st_birthtime * 1000;
+#else
+        creationTime = (int64) info.st_ctime * 1000;
+#endif
+#endif
+    }
+}
+
+bool File::setFileTimesInternal (int64 modificationTime, int64 accessTime, int64 /*creationTime*/) const
+{
+#if ! JUCE_WASM
+    juce_statStruct info;
+
+    if ((modificationTime != 0 || accessTime != 0) && juce_stat (fullPath, info))
+    {
+#if JUCE_MAC || (JUCE_IOS && __DARWIN_ONLY_64_BIT_INO_T)
+        struct timeval times[2];
+
+        bool setModificationTime = (modificationTime != 0);
+        bool setAccessTime = (accessTime != 0);
+
+        times[0].tv_sec = setAccessTime ? static_cast<__darwin_time_t> (accessTime / 1000)
+                                        : info.st_atimespec.tv_sec;
+
+        times[0].tv_usec = setAccessTime ? static_cast<__darwin_suseconds_t> ((accessTime % 1000) * 1000)
+                                         : static_cast<__darwin_suseconds_t> (info.st_atimespec.tv_nsec / 1000);
+
+        times[1].tv_sec = setModificationTime ? static_cast<__darwin_time_t> (modificationTime / 1000)
+                                              : info.st_mtimespec.tv_sec;
+
+        times[1].tv_usec = setModificationTime ? static_cast<__darwin_suseconds_t> ((modificationTime % 1000) * 1000)
+                                               : static_cast<__darwin_suseconds_t> (info.st_mtimespec.tv_nsec / 1000);
+
+        return utimes (fullPath.toUTF8(), times) == 0;
+#else
+        struct utimbuf times;
+        times.actime = accessTime != 0 ? static_cast<time_t> (accessTime / 1000) : static_cast<time_t> (info.st_atime);
+        times.modtime = modificationTime != 0 ? static_cast<time_t> (modificationTime / 1000) : static_cast<time_t> (info.st_mtime);
+
+        return utime (fullPath.toUTF8(), &times) == 0;
+#endif
+    }
+#endif
+
+    return false;
+}
+
+bool File::deleteFile() const
+{
+    if (! isSymbolicLink())
+    {
+        if (! exists())
+            return true;
+
+        if (isDirectory())
+            return rmdir (fullPath.toUTF8()) == 0;
+    }
+
+    return remove (fullPath.toUTF8()) == 0;
+}
+
+bool File::moveInternal (const File& dest) const
+{
+#if ! JUCE_WASM
+    if (rename (fullPath.toUTF8(), dest.getFullPathName().toUTF8()) == 0)
+        return true;
+#endif
+
+    if (isNonEmptyDirectory())
+        return false;
+
+    if (hasWriteAccess() && copyInternal (dest))
+    {
+        if (deleteFile())
+            return true;
+
+        dest.deleteFile();
+    }
+
+    return false;
+}
+
+bool File::replaceInternal (const File& dest) const
+{
+    return moveInternal (dest);
+}
+
+Result File::createDirectoryInternal (const String& fileName) const
+{
+    auto res = getResultForReturnValue (mkdir (fileName.toUTF8(), 0777));
+
+    if (res.ok())
+    {
+        auto parent = File (fileName).getParentDirectory().getFullPathName();
+
+        struct stat parentInfo;
+        struct stat childInfo;
+
+        if (stat (parent.toRawUTF8(), &parentInfo) == 0 && stat (fileName.toRawUTF8(), &childInfo) == 0)
+        {
+            if (parentInfo.st_mode & S_IWOTH)
+                childInfo.st_mode |= S_IWOTH;
+            if (parentInfo.st_mode & S_IWUSR)
+                childInfo.st_mode |= S_IWUSR;
+            if (parentInfo.st_mode & S_IWGRP)
+                childInfo.st_mode |= S_IWGRP;
+
+            chmod (fileName.toRawUTF8(), childInfo.st_mode);
+        }
+    }
+
+    return res;
+}
+
+//==============================================================================
+int64 juce_fileSetPosition (void* handle, int64 pos)
+{
+    if (handle != nullptr && lseek (getFD (handle), (off_t) pos, SEEK_SET) == pos)
+        return pos;
+
+    return -1;
+}
+
+void FileInputStream::openHandle()
+{
+    mode_t permission = 00644;
+
+    auto parent = file.getParentDirectory().getFullPathName();
+
+    struct stat parentInfo;
+
+    if (stat (parent.toRawUTF8(), &parentInfo) == 0)
+    {
+        if (parentInfo.st_mode & S_IWOTH)
+            permission |= S_IWOTH;
+        if (parentInfo.st_mode & S_IWUSR)
+            permission |= S_IWUSR;
+        if (parentInfo.st_mode & S_IWGRP)
+            permission |= S_IWGRP;
+    }
+
+    auto f = open (file.getFullPathName().toUTF8(), O_RDWR | O_CREAT, permission);
+    if (f != -1)
+    {
+        fchmod (f, permission);
+        fileHandle = fdToVoidPointer (f);
+    }
+    else
+    {
+        status = getResultForErrno();
+    }
+}
+
+FileInputStream::~FileInputStream()
+{
+    if (fileHandle != nullptr)
+        close (getFD (fileHandle));
+}
+
+size_t FileInputStream::readInternal (void* buffer, size_t numBytes)
+{
+    ssize_t result = 0;
+
+    if (fileHandle != nullptr)
+    {
+        result = ::read (getFD (fileHandle), buffer, numBytes);
+
+        if (result < 0)
+        {
+            status = getResultForErrno();
+            result = 0;
+        }
+    }
+
+    return (size_t) result;
+}
+
+//==============================================================================
+void FileOutputStream::openHandle()
+{
+    if (file.exists())
+    {
+        auto f = open (file.getFullPathName().toUTF8(), O_RDWR);
+
+        if (f != -1)
+        {
+            currentPosition = lseek (f, 0, SEEK_END);
+
+            if (currentPosition >= 0)
+            {
+                fileHandle = fdToVoidPointer (f);
+            }
+            else
+            {
+                status = getResultForErrno();
+                close (f);
+            }
+        }
+        else
+        {
+            status = getResultForErrno();
+        }
+    }
+    else
+    {
+        auto f = open (file.getFullPathName().toUTF8(), O_RDWR | O_CREAT, 00644);
+
+        if (f != -1)
+            fileHandle = fdToVoidPointer (f);
+        else
+            status = getResultForErrno();
+    }
+}
+
+void FileOutputStream::closeHandle()
+{
+    if (fileHandle != nullptr)
+    {
+        close (getFD (fileHandle));
+        fileHandle = nullptr;
+    }
+}
+
+ssize_t FileOutputStream::writeInternal (const void* data, size_t numBytes)
+{
+    if (fileHandle == nullptr)
+        return 0;
+
+    auto result = ::write (getFD (fileHandle), data, numBytes);
+
+    if (result == -1)
+        status = getResultForErrno();
+
+    return (ssize_t) result;
+}
+
+#ifndef JUCE_ANDROID
+void FileOutputStream::flushInternal()
+{
+    if (fileHandle != nullptr && fsync (getFD (fileHandle)) == -1)
+        status = getResultForErrno();
+}
+#endif
+
+Result FileOutputStream::truncate()
+{
+    if (fileHandle == nullptr)
+        return status;
+
+    flush();
+    return getResultForReturnValue (ftruncate (getFD (fileHandle), (off_t) currentPosition));
+}
+
+//==============================================================================
+String SystemStats::getEnvironmentVariable (const String& name, const String& defaultValue)
+{
+    if (auto s = ::getenv (name.toUTF8()))
+        return String::fromUTF8 (s);
+
+    return defaultValue;
+}
+
+//==============================================================================
+#if ! JUCE_WASM
+void MemoryMappedFile::openInternal (const File& file, AccessMode mode, bool exclusive)
+{
+    jassert (mode == readOnly || mode == readWrite);
+
+    if (range.getStart() > 0)
+    {
+        auto pageSize = sysconf (_SC_PAGE_SIZE);
+        range.setStart (range.getStart() - (range.getStart() % pageSize));
+    }
+
+    auto filename = file.getFullPathName().toUTF8();
+
+    if (mode == readWrite)
+        fileHandle = open (filename, O_CREAT | O_RDWR, 00644);
+    else
+        fileHandle = open (filename, O_RDONLY);
+
+    if (fileHandle != -1)
+    {
+        auto m = mmap (nullptr, (size_t) range.getLength(), mode == readWrite ? (PROT_READ | PROT_WRITE) : PROT_READ, exclusive ? MAP_PRIVATE : MAP_SHARED, fileHandle, (off_t) range.getStart());
+
+        if (m != MAP_FAILED)
+        {
+            address = m;
+            madvise (m, (size_t) range.getLength(), MADV_SEQUENTIAL);
+        }
+        else
+        {
+            range = Range<int64>();
+        }
+
+        close (fileHandle);
+        fileHandle = 0;
+    }
+}
+
+MemoryMappedFile::~MemoryMappedFile()
+{
+    if (address != nullptr)
+        munmap (address, (size_t) range.getLength());
+
+    if (fileHandle != 0)
+        close (fileHandle);
+}
+
+//==============================================================================
+File juce_getExecutableFile();
+
+File juce_getExecutableFile()
+{
+    struct DLAddrReader
+    {
+        static String getFilename()
+        {
+            Dl_info exeInfo;
+
+            auto localSymbol = (void*) juce_getExecutableFile;
+            dladdr (localSymbol, &exeInfo);
+            return CharPointer_UTF8 (exeInfo.dli_fname);
+        }
+    };
+
+    static String filename = DLAddrReader::getFilename();
+    return File::getCurrentWorkingDirectory().getChildFile (filename);
+}
+
+//==============================================================================
+int64 File::getBytesFreeOnVolume() const
+{
+    struct statfs buf;
+
+    if (juce_doStatFS (*this, buf))
+        return (int64) buf.f_bsize * (int64) buf.f_bavail; // Note: this returns space available to non-super user
+
+    return 0;
+}
+
+int64 File::getVolumeTotalSize() const
+{
+    struct statfs buf;
+
+    if (juce_doStatFS (*this, buf))
+        return (int64) buf.f_bsize * (int64) buf.f_blocks;
+
+    return 0;
+}
+
+String File::getVolumeLabel() const
+{
+#if JUCE_MAC
+    struct VolAttrBuf
+    {
+        u_int32_t length;
+        attrreference_t mountPointRef;
+        char mountPointSpace[MAXPATHLEN];
+    } attrBuf;
+
+    struct attrlist attrList;
+    zerostruct (attrList); // (can't use "= {}" on this object because it's a C struct)
+    attrList.bitmapcount = ATTR_BIT_MAP_COUNT;
+    attrList.volattr = ATTR_VOL_INFO | ATTR_VOL_NAME;
+
+    File f (*this);
+
+    for (;;)
+    {
+        if (getattrlist (f.getFullPathName().toUTF8(), &attrList, &attrBuf, sizeof (attrBuf), 0) == 0)
+            return String::fromUTF8 (((const char*) &attrBuf.mountPointRef) + attrBuf.mountPointRef.attr_dataoffset,
+                                     (int) attrBuf.mountPointRef.attr_length);
+
+        auto parent = f.getParentDirectory();
+
+        if (f == parent)
+            break;
+
+        f = parent;
+    }
+#endif
+
+    return {};
+}
+
+int File::getVolumeSerialNumber() const
+{
+    return 0;
+}
+
+#endif
+
+//==============================================================================
+#if ! JUCE_IOS
+void juce_runSystemCommand (const String&);
+
+void juce_runSystemCommand (const String& command)
+{
+    [[maybe_unused]] int result = system (command.toUTF8());
+}
+
+String juce_getOutputFromCommand (const String&);
+
+String juce_getOutputFromCommand (const String& command)
+{
+    // slight bodge here, as we just pipe the output into a temp file and read it...
+    auto tempFile = File::getSpecialLocation (File::tempDirectory)
+                        .getNonexistentChildFile (String::toHexString (Random::getSystemRandom().nextInt()), ".tmp", false);
+
+    juce_runSystemCommand (command + " > " + tempFile.getFullPathName());
+
+    auto result = tempFile.loadFileAsString();
+    tempFile.deleteFile();
+    return result;
+}
+#endif
+
+//==============================================================================
+#if JUCE_IOS
+class InterProcessLock::Pimpl
+{
+public:
+    Pimpl (const String&, int) {}
+
+    int handle = 1, refCount = 1; // On iOS just fake success..
+};
+
+#else
+
+class InterProcessLock::Pimpl
+{
+public:
+    Pimpl (const String& lockName, int timeOutMillisecs)
+    {
+#if JUCE_MAC
+        if (! createLockFile (File ("~/Library/Caches/com.juce.locks").getChildFile (lockName), timeOutMillisecs))
+            // Fallback if the user's home folder is on a network drive with no ability to lock..
+            createLockFile (File ("/tmp/com.juce.locks").getChildFile (lockName), timeOutMillisecs);
+
+#else
+        File tempFolder ("/var/tmp");
+
+        if (! tempFolder.isDirectory())
+            tempFolder = "/tmp";
+
+        createLockFile (tempFolder.getChildFile (lockName), timeOutMillisecs);
+#endif
+    }
+
+    ~Pimpl()
+    {
+        closeFile();
+    }
+
+    bool createLockFile (const File& file, int timeOutMillisecs)
+    {
+        file.create();
+        handle = open (file.getFullPathName().toUTF8(), O_RDWR);
+
+        if (handle != 0)
+        {
+            struct flock fl;
+            zerostruct (fl);
+
+            fl.l_whence = SEEK_SET;
+            fl.l_type = F_WRLCK;
+
+            auto endTime = Time::currentTimeMillis() + timeOutMillisecs;
+
+            for (;;)
+            {
+                auto result = fcntl (handle, F_SETLK, &fl);
+
+                if (result >= 0)
+                    return true;
+
+                auto error = errno;
+
+                if (error != EINTR)
+                {
+                    if (error == EBADF || error == ENOTSUP)
+                        return false;
+
+                    if (timeOutMillisecs == 0
+                        || (timeOutMillisecs > 0 && Time::currentTimeMillis() >= endTime))
+                        break;
+
+                    Thread::sleep (10);
+                }
+            }
+        }
+
+        closeFile();
+        return true; // only false if there's a file system error. Failure to lock still returns true.
+    }
+
+    void closeFile()
+    {
+        if (handle != 0)
+        {
+            struct flock fl;
+            zerostruct (fl);
+
+            fl.l_whence = SEEK_SET;
+            fl.l_type = F_UNLCK;
+
+            while (! (fcntl (handle, F_SETLKW, &fl) >= 0 || errno != EINTR))
+            {
+            }
+
+            close (handle);
+            handle = 0;
+        }
+    }
+
+    int handle = 0, refCount = 1;
+};
+#endif
+
+InterProcessLock::InterProcessLock (const String& nm)
+    : name (nm)
+{
+}
+
+InterProcessLock::~InterProcessLock()
+{
+}
+
+bool InterProcessLock::enter (int timeOutMillisecs)
+{
+    const ScopedLock sl (lock);
+
+    if (pimpl == nullptr)
+    {
+        pimpl.reset (new Pimpl (name, timeOutMillisecs));
+
+        if (pimpl->handle == 0)
+            pimpl.reset();
+    }
+    else
+    {
+        pimpl->refCount++;
+    }
+
+    return pimpl != nullptr;
+}
+
+void InterProcessLock::exit()
+{
+    const ScopedLock sl (lock);
+
+    // Trying to release the lock too many times!
+    jassert (pimpl != nullptr);
+
+    if (pimpl != nullptr && --(pimpl->refCount) == 0)
+        pimpl.reset();
+}
+
+class PosixThreadAttribute
+{
+public:
+    explicit PosixThreadAttribute (size_t stackSize)
+    {
+        if (valid && stackSize != 0)
+            pthread_attr_setstacksize (&attr, stackSize);
+    }
+
+    ~PosixThreadAttribute()
+    {
+        if (valid)
+            pthread_attr_destroy (&attr);
+    }
+
+    auto* get() { return valid ? &attr : nullptr; }
+
+private:
+    pthread_attr_t attr;
+    bool valid { pthread_attr_init (&attr) == 0 };
+};
+
+class PosixSchedulerPriority
+{
+public:
+    static PosixSchedulerPriority findCurrentSchedulerAndPriority()
+    {
+        int scheduler {};
+        sched_param param {};
+        pthread_getschedparam (pthread_self(), &scheduler, &param);
+        return { scheduler, param.sched_priority };
+    }
+
+    static PosixSchedulerPriority getNativeSchedulerAndPriority (const Optional<Thread::RealtimeOptions>& rt,
+                                                                 [[maybe_unused]] Thread::Priority prio)
+    {
+        const auto isRealtime = rt.hasValue();
+
+        const auto priority = [&]
+        {
+            if (isRealtime)
+            {
+#if ! JUCE_WASM
+                const auto min = jmax (0, sched_get_priority_min (SCHED_RR));
+                const auto max = jmax (1, sched_get_priority_max (SCHED_RR));
+#else
+                const auto min = 0;
+                const auto max = 100;
+#endif
+
+                return jmap (rt->getPriority(), 0, 10, min, max);
+            }
+
+// We only use this helper if we're on an old macos/ios platform that might
+// still respect legacy pthread priorities for SCHED_OTHER.
+#if JUCE_MAC || JUCE_IOS
+            const auto min = jmax (0, sched_get_priority_min (SCHED_OTHER));
+            const auto max = jmax (0, sched_get_priority_max (SCHED_OTHER));
+
+            const auto p = [prio]
+            {
+                switch (prio)
+                {
+                    case Thread::Priority::highest:
+                        return 4;
+                    case Thread::Priority::high:
+                        return 3;
+                    case Thread::Priority::normal:
+                        return 2;
+                    case Thread::Priority::low:
+                        return 1;
+                    case Thread::Priority::background:
+                        return 0;
+                }
+
+                return 3;
+            }();
+
+            if (min != 0 && max != 0)
+                return jmap (p, 0, 4, min, max);
+#endif
+
+            return 0;
+        }();
+
+#if JUCE_MAC || JUCE_IOS || JUCE_BSD
+        const auto scheduler = SCHED_OTHER;
+#elif JUCE_LINUX
+        const auto backgroundSched = prio == Thread::Priority::background ? SCHED_IDLE
+                                                                          : SCHED_OTHER;
+        const auto scheduler = isRealtime ? SCHED_RR : backgroundSched;
+#else
+        const auto scheduler = 0;
+#endif
+
+        return { scheduler, priority };
+    }
+
+    void apply ([[maybe_unused]] PosixThreadAttribute& attr) const
+    {
+#if JUCE_LINUX || JUCE_BSD
+        const struct sched_param param {
+            getPriority()
+        };
+
+        pthread_attr_setinheritsched (attr.get(), PTHREAD_EXPLICIT_SCHED);
+        pthread_attr_setschedpolicy (attr.get(), getScheduler());
+        pthread_attr_setschedparam (attr.get(), &param);
+#endif
+    }
+
+    constexpr int getScheduler() const { return scheduler; }
+
+    constexpr int getPriority() const { return priority; }
+
+private:
+    constexpr PosixSchedulerPriority (int schedulerIn, int priorityIn)
+        : scheduler (schedulerIn)
+        , priority (priorityIn)
+    {
+    }
+
+    int scheduler;
+    int priority;
+};
+
+static void* makeThreadHandle (PosixThreadAttribute& attr, void* userData, void* (*threadEntryProc) (void*) )
+{
+    pthread_t handle = {};
+
+    const auto status = pthread_create (&handle, attr.get(), threadEntryProc, userData);
+
+    if (status != 0)
+        return nullptr;
+
+    //#if !JUCE_EMSCRIPTEN || defined(__EMSCRIPTEN_PTHREADS__)
+    pthread_detach (handle);
+    //#endif
+
+    return (void*) handle;
+}
+
+void Thread::closeThreadHandle()
+{
+    threadId = {};
+    threadHandle = nullptr;
+}
+
+void JUCE_CALLTYPE Thread::setCurrentThreadName (const String& name)
+{
+#if JUCE_IOS || JUCE_MAC
+    JUCE_AUTORELEASEPOOL
+    {
+        [[NSThread currentThread] setName:juceStringToNS (name)];
+    }
+#elif JUCE_LINUX || JUCE_BSD || JUCE_ANDROID
+#if (JUCE_BSD                                                        \
+     || (JUCE_LINUX && (__GLIBC__ * 1000 + __GLIBC_MINOR__) >= 2012) \
+     || (JUCE_ANDROID && __ANDROID_API__ >= 9))
+    if (pthread_setname_np (pthread_self(), name.toRawUTF8()) == ERANGE)
+        pthread_setname_np (pthread_self(), name.substring (0, 15).toRawUTF8());
+#else
+    prctl (PR_SET_NAME, name.toRawUTF8(), 0, 0, 0);
+#endif
+#endif
+}
+
+Thread::ThreadID JUCE_CALLTYPE Thread::getCurrentThreadId()
+{
+    return (ThreadID) pthread_self();
+}
+
+void JUCE_CALLTYPE Thread::yield()
+{
+    sched_yield();
+}
+
+//==============================================================================
+/* Remove this macro if you're having problems compiling the cpu affinity
+   calls (the API for these has changed about quite a bit in various Linux
+   versions, and a lot of distros seem to ship with obsolete versions)
+*/
+#if (! JUCE_WASM) && defined(CPU_ISSET) && ! defined(SUPPORT_AFFINITIES)
+#define SUPPORT_AFFINITIES 1
+#endif
+
+void JUCE_CALLTYPE Thread::setCurrentThreadAffinityMask ([[maybe_unused]] uint32 affinityMask)
+{
+#if SUPPORT_AFFINITIES
+    cpu_set_t affinity;
+    CPU_ZERO (&affinity);
+
+    for (int i = 0; i < 32; ++i)
+    {
+        if ((affinityMask & (uint32) (1 << i)) != 0)
+        {
+            // GCC 12 on FreeBSD complains about CPU_SET irrespective of
+            // the type of the first argument
+            JUCE_BEGIN_IGNORE_WARNINGS_GCC_LIKE ("-Wsign-conversion")
+            CPU_SET ((size_t) i, &affinity);
+            JUCE_END_IGNORE_WARNINGS_GCC_LIKE
+        }
+    }
+
+#if (! JUCE_ANDROID) && ((! (JUCE_LINUX || JUCE_BSD)) || ((__GLIBC__ * 1000 + __GLIBC_MINOR__) >= 2004))
+    pthread_setaffinity_np (pthread_self(), sizeof (cpu_set_t), &affinity);
+#elif JUCE_ANDROID
+    sched_setaffinity (gettid(), sizeof (cpu_set_t), &affinity);
+#else
+    // NB: this call isn't really correct because it sets the affinity of the process,
+    // (getpid) not the thread (not gettid). But it's included here as a fallback for
+    // people who are using ridiculously old versions of glibc
+    sched_setaffinity (getpid(), sizeof (cpu_set_t), &affinity);
+#endif
+
+    sched_yield();
+
+#else
+    // affinities aren't supported because either the appropriate header files weren't found,
+    // or the SUPPORT_AFFINITIES macro was turned off
+    jassertfalse;
+#endif
+}
+
+//==============================================================================
+#if ! JUCE_WASM
+bool DynamicLibrary::open (const String& name)
+{
+    close();
+    handle = dlopen (name.isEmpty() ? nullptr : name.toUTF8().getAddress(), RTLD_LOCAL | RTLD_NOW);
+    return handle != nullptr;
+}
+
+void DynamicLibrary::close()
+{
+    if (handle != nullptr)
+    {
+        dlclose (handle);
+        handle = nullptr;
+    }
+}
+
+void* DynamicLibrary::getFunction (const String& functionName) noexcept
+{
+    return handle != nullptr ? dlsym (handle, functionName.toUTF8()) : nullptr;
+}
+
+//==============================================================================
+#if JUCE_LINUX || JUCE_ANDROID
+static String readPosixConfigFileValue (const char* file, const char* key)
+{
+    StringArray lines;
+    File (file).readLines (lines);
+
+    for (int i = lines.size(); --i >= 0;) // (NB - it's important that this runs in reverse order)
+        if (lines[i].upToFirstOccurrenceOf (":", false, false).trim().equalsIgnoreCase (key))
+            return lines[i].fromFirstOccurrenceOf (":", false, false).trim();
+
+    return {};
+}
+#endif
+
+//==============================================================================
+class ChildProcess::ActiveProcess
+{
+public:
+    ActiveProcess (const StringArray& arguments, int streamFlags)
+    {
+        startProcess (arguments, streamFlags, {}, [] (const String& exe, const Array<char*>& argv, const Array<char*>&)
+        {
+            execvp (exe.toRawUTF8(), argv.getRawDataPointer());
+        });
+    }
+
+    ActiveProcess (const StringArray& arguments, const StringPairArray& environment, int streamFlags)
+    {
+        StringArray envValues;
+
+        for (const auto& key : environment.getAllKeys())
+            envValues.add (key + "=" + environment.getValue (key, {}));
+
+        Array<char*> env;
+
+        for (auto& value : envValues)
+            if (value.isNotEmpty())
+                env.add (const_cast<char*> (value.toRawUTF8()));
+
+        env.add (nullptr);
+
+        StringArray args = arguments;
+
+        if (args.size() > 0 && ! File::isAbsolutePath (args[0]))
+        {
+            auto pathVariable = environment.getValue ("PATH", SystemStats::getEnvironmentVariable ("PATH", {}));
+            auto pathArray = StringArray::fromTokens (pathVariable, ":", "\"");
+
+            for (const auto& path : pathArray)
+            {
+                auto pathFile = File::createFileWithoutCheckingPath (path).getChildFile (args[0]);
+                if (pathFile.existsAsFile())
+                {
+                    args.set (0, pathFile.getFullPathName());
+                    break;
+                }
+            }
+        }
+
+        startProcess (args, streamFlags, env, [] (const String& exe, const Array<char*>& argv, const Array<char*>& env)
+        {
+            execve (exe.toRawUTF8(), argv.getRawDataPointer(), env.getRawDataPointer());
+        });
+    }
+
+    ~ActiveProcess()
+    {
+        if (pipeHandle != 0)
+            close (pipeHandle);
+    }
+
+    template <class Exec>
+    void startProcess (const StringArray& arguments, int streamFlags, const Array<char*>& environment, const Exec& execCallback)
+    {
+        auto exe = arguments[0].unquoted();
+
+        // Looks like you're trying to launch a non-existent exe or a folder (perhaps on OSX
+        // you're trying to launch the .app folder rather than the actual binary inside it?)
+        jassert (File::getCurrentWorkingDirectory().getChildFile (exe).existsAsFile()
+                 || ! exe.containsChar (File::getSeparatorChar()));
+
+        int pipeHandles[2] = {};
+
+        if (pipe (pipeHandles) == 0)
+        {
+            auto result = fork();
+
+            if (result < 0)
+            {
+                close (pipeHandles[0]);
+                close (pipeHandles[1]);
+            }
+            else if (result == 0)
+            {
+                // we're the child process..
+                close (pipeHandles[0]); // close the read handle
+
+                if ((streamFlags & wantStdOut) != 0)
+                    dup2 (pipeHandles[1], STDOUT_FILENO); // turns the pipe into stdout
+                else
+                    dup2 (open ("/dev/null", O_WRONLY), STDOUT_FILENO);
+
+                if ((streamFlags & wantStdErr) != 0)
+                    dup2 (pipeHandles[1], STDERR_FILENO);
+                else
+                    dup2 (open ("/dev/null", O_WRONLY), STDERR_FILENO);
+
+                close (pipeHandles[1]);
+
+                Array<char*> argv;
+
+                for (auto& arg : arguments)
+                    if (arg.isNotEmpty())
+                        argv.add (const_cast<char*> (arg.toRawUTF8()));
+
+                argv.add (nullptr);
+
+                execCallback (exe.toRawUTF8(), argv, environment);
+                _exit (-1);
+            }
+            else
+            {
+                // we're the parent process..
+                childPID = result;
+                pipeHandle = pipeHandles[0];
+                close (pipeHandles[1]); // close the write handle
+            }
+        }
+    }
+
+    bool isRunning() noexcept
+    {
+        if (childPID == 0)
+            return false;
+
+        int childState = 0;
+        auto pid = waitpid (childPID, &childState, WNOHANG);
+
+        if (pid == 0)
+            return true;
+
+        if (WIFEXITED (childState))
+        {
+            exitCode = WEXITSTATUS (childState);
+            return false;
+        }
+
+        return ! WIFSIGNALED (childState);
+    }
+
+    int read (void* dest, int numBytes) noexcept
+    {
+        jassert (dest != nullptr && numBytes > 0);
+
+        if (pipeHandle != 0 && childPID != 0)
+        {
+            for (;;)
+            {
+                auto numBytesRead = (int) ::read (pipeHandle, dest, (size_t) numBytes);
+
+                if (numBytesRead >= 0)
+                {
+                    if (numBytesRead == 0)
+                        Thread::sleep (1);
+
+                    return numBytesRead;
+                }
+
+                // signal occurred during read() so try again
+                if (errno == EINTR)
+                    continue;
+
+                break;
+            }
+        }
+
+        return 0;
+    }
+
+    bool killProcess() const noexcept
+    {
+        return ::kill (childPID, SIGKILL) == 0;
+    }
+
+    uint32 getExitCode() noexcept
+    {
+        if (exitCode >= 0)
+            return (uint32) exitCode;
+
+        if (childPID != 0)
+        {
+            int childState = 0;
+            auto pid = waitpid (childPID, &childState, WNOHANG);
+
+            if (pid >= 0 && WIFEXITED (childState))
+            {
+                exitCode = WEXITSTATUS (childState);
+                return (uint32) exitCode;
+            }
+        }
+
+        return 0;
+    }
+
+    int childPID = 0;
+    int pipeHandle = 0;
+    int exitCode = -1;
+
+    JUCE_DECLARE_NON_COPYABLE_WITH_LEAK_DETECTOR (ActiveProcess)
+};
+
+bool ChildProcess::start (const String& command, int streamFlags)
+{
+    return start (StringArray::fromTokens (command, true), streamFlags);
+}
+
+bool ChildProcess::start (const StringArray& args, int streamFlags)
+{
+    if (args.size() == 0)
+        return false;
+
+    activeProcess.reset (new ActiveProcess (args, streamFlags));
+
+    if (activeProcess->childPID == 0)
+        activeProcess.reset();
+
+    return activeProcess != nullptr;
+}
+
+bool ChildProcess::start (const String& command, const StringPairArray& environment, int streamFlags)
+{
+    return start (StringArray::fromTokens (command, true), environment, streamFlags);
+}
+
+bool ChildProcess::start (const StringArray& args, const StringPairArray& environment, int streamFlags)
+{
+    if (args.size() == 0)
+        return false;
+
+    activeProcess.reset (new ActiveProcess (args, environment, streamFlags));
+
+    if (activeProcess->childPID == 0)
+        activeProcess.reset();
+
+    return activeProcess != nullptr;
+}
+#endif
+
+} // namespace juce