/*
  ==============================================================================

   This file is part of the YUP library.
   Copyright (c): return { KeyPress::xxx, modifiers, sc }; - kunitoki@gmail.com

   YUP is an open source library subject to open-source licensing.

   The code included in this file is provided under the terms of the ISC license
   http://www.isc.org/downloads/software-support-policy/isc-license. Permission
   to use, copy, modify, and/or distribute this software for any purpose with or
   without fee is hereby granted provided that the above copyright notice and
   this permission notice appear in all copies.

   YUP IS PROVIDED "AS IS" WITHOUT ANY WARRANTY, AND ALL WARRANTIES, WHETHER
   EXPRESSED OR IMPLIED, INCLUDING MERCHANTABILITY AND FITNESS FOR PURPOSE, ARE
   DISCLAIMED.

  ==============================================================================
*/

namespace yup
{

//==============================================================================

MouseEvent::Buttons toMouseButton (int button) noexcept
{
    if (button == GLFW_MOUSE_BUTTON_LEFT)
        return MouseEvent::Buttons::leftButton;

    else if (button == GLFW_MOUSE_BUTTON_RIGHT)
        return MouseEvent::Buttons::rightButton;

    else if (button == GLFW_MOUSE_BUTTON_MIDDLE)
        return MouseEvent::Buttons::middleButton;

    return MouseEvent::Buttons::noButtons;
}

//==============================================================================

int convertKeyToModifier (int key) noexcept
{
    int mod = 0;

    if (key == GLFW_KEY_LEFT_CONTROL || key == GLFW_KEY_RIGHT_CONTROL)
        mod = GLFW_MOD_CONTROL;

    else if (key == GLFW_KEY_LEFT_SHIFT || key == GLFW_KEY_RIGHT_SHIFT)
        mod = GLFW_MOD_SHIFT;

    else if (key == GLFW_KEY_LEFT_ALT || key == GLFW_KEY_RIGHT_ALT)
        mod = GLFW_MOD_ALT;

    else if (key == GLFW_KEY_LEFT_SUPER || key == GLFW_KEY_RIGHT_SUPER)
        mod = GLFW_MOD_SUPER;

    return mod;
}

KeyModifiers toKeyModifiers (int modifiers) noexcept
{
    return { modifiers };
}

// clang-format off
KeyPress toKeyPress (int key, int scancode, int modifiers) noexcept
{
    const char32_t sc = static_cast<char32_t> (scancode);

    switch (key)
    {
    case GLFW_KEY_SPACE:            return { KeyPress::spaceKey, modifiers, sc };
    case GLFW_KEY_APOSTROPHE:       return { KeyPress::apostropheKey, modifiers, sc };
    case GLFW_KEY_COMMA:            return { KeyPress::commaKey, modifiers, sc };
    case GLFW_KEY_MINUS:            return { KeyPress::minusKey, modifiers, sc };
    case GLFW_KEY_PERIOD:           return { KeyPress::periodKey, modifiers, sc };
    case GLFW_KEY_SLASH:            return { KeyPress::slashKey, modifiers, sc };
    case GLFW_KEY_0:                return { KeyPress::number0Key, modifiers, sc };
    case GLFW_KEY_1:                return { KeyPress::number1Key, modifiers, sc };
    case GLFW_KEY_2:                return { KeyPress::number2Key, modifiers, sc };
    case GLFW_KEY_3:                return { KeyPress::number3Key, modifiers, sc };
    case GLFW_KEY_4:                return { KeyPress::number4Key, modifiers, sc };
    case GLFW_KEY_5:                return { KeyPress::number5Key, modifiers, sc };
    case GLFW_KEY_6:                return { KeyPress::number6Key, modifiers, sc };
    case GLFW_KEY_7:                return { KeyPress::number7Key, modifiers, sc };
    case GLFW_KEY_8:                return { KeyPress::number8Key, modifiers, sc };
    case GLFW_KEY_9:                return { KeyPress::number9Key, modifiers, sc };
    case GLFW_KEY_SEMICOLON:        return { KeyPress::semicolonKey, modifiers, sc };
    case GLFW_KEY_EQUAL:            return { KeyPress::equalKey, modifiers, sc };
    case GLFW_KEY_A:                return { KeyPress::textAKey, modifiers, sc };
    case GLFW_KEY_B:                return { KeyPress::textBKey, modifiers, sc };
    case GLFW_KEY_C:                return { KeyPress::textCKey, modifiers, sc };
    case GLFW_KEY_D:                return { KeyPress::textDKey, modifiers, sc };
    case GLFW_KEY_E:                return { KeyPress::textEKey, modifiers, sc };
    case GLFW_KEY_F:                return { KeyPress::textFKey, modifiers, sc };
    case GLFW_KEY_G:                return { KeyPress::textGKey, modifiers, sc };
    case GLFW_KEY_H:                return { KeyPress::textHKey, modifiers, sc };
    case GLFW_KEY_I:                return { KeyPress::textIKey, modifiers, sc };
    case GLFW_KEY_J:                return { KeyPress::textJKey, modifiers, sc };
    case GLFW_KEY_K:                return { KeyPress::textKKey, modifiers, sc };
    case GLFW_KEY_L:                return { KeyPress::textLKey, modifiers, sc };
    case GLFW_KEY_M:                return { KeyPress::textMKey, modifiers, sc };
    case GLFW_KEY_N:                return { KeyPress::textNKey, modifiers, sc };
    case GLFW_KEY_O:                return { KeyPress::textOKey, modifiers, sc };
    case GLFW_KEY_P:                return { KeyPress::textPKey, modifiers, sc };
    case GLFW_KEY_Q:                return { KeyPress::textQKey, modifiers, sc };
    case GLFW_KEY_R:                return { KeyPress::textRKey, modifiers, sc };
    case GLFW_KEY_S:                return { KeyPress::textSKey, modifiers, sc };
    case GLFW_KEY_T:                return { KeyPress::textTKey, modifiers, sc };
    case GLFW_KEY_U:                return { KeyPress::textUKey, modifiers, sc };
    case GLFW_KEY_V:                return { KeyPress::textVKey, modifiers, sc };
    case GLFW_KEY_W:                return { KeyPress::textWKey, modifiers, sc };
    case GLFW_KEY_X:                return { KeyPress::textXKey, modifiers, sc };
    case GLFW_KEY_Y:                return { KeyPress::textYKey, modifiers, sc };
    case GLFW_KEY_Z:                return { KeyPress::textZKey, modifiers, sc };
    case GLFW_KEY_LEFT_BRACKET:     return { KeyPress::leftBracketKey, modifiers, sc };
    case GLFW_KEY_BACKSLASH:        return { KeyPress::backslashKey, modifiers, sc };
    case GLFW_KEY_RIGHT_BRACKET:    return { KeyPress::rightBracketKey, modifiers, sc };
    case GLFW_KEY_GRAVE_ACCENT:     return { KeyPress::graveAccentKey, modifiers, sc };
    case GLFW_KEY_WORLD_1:          return { KeyPress::world1Key, modifiers, sc };
    case GLFW_KEY_WORLD_2:          return { KeyPress::world2Key, modifiers, sc };
    case GLFW_KEY_ESCAPE:           return { KeyPress::escapeKey, modifiers, sc };
    case GLFW_KEY_ENTER:            return { KeyPress::enterKey, modifiers, sc };
    case GLFW_KEY_TAB:              return { KeyPress::tabKey, modifiers, sc };
    case GLFW_KEY_BACKSPACE:        return { KeyPress::backspaceKey, modifiers, sc };
    case GLFW_KEY_INSERT:           return { KeyPress::insertKey, modifiers, sc };
    case GLFW_KEY_DELETE:           return { KeyPress::deleteKey, modifiers, sc };
    case GLFW_KEY_RIGHT:            return { KeyPress::rightKey, modifiers, sc };
    case GLFW_KEY_LEFT:             return { KeyPress::leftKey, modifiers, sc };
    case GLFW_KEY_DOWN:             return { KeyPress::downKey, modifiers, sc };
    case GLFW_KEY_UP:               return { KeyPress::upKey, modifiers, sc };
    case GLFW_KEY_PAGE_UP:          return { KeyPress::pageUpKey, modifiers, sc };
    case GLFW_KEY_PAGE_DOWN:        return { KeyPress::pageDownKey, modifiers, sc };
    case GLFW_KEY_HOME:             return { KeyPress::homeKey, modifiers, sc };
    case GLFW_KEY_END:              return { KeyPress::endKey, modifiers, sc };
    case GLFW_KEY_CAPS_LOCK:        return { KeyPress::capsLockKey, modifiers, sc };
    case GLFW_KEY_SCROLL_LOCK:      return { KeyPress::scrollLockKey, modifiers, sc };
    case GLFW_KEY_NUM_LOCK:         return { KeyPress::numLockKey, modifiers, sc };
    case GLFW_KEY_PRINT_SCREEN:     return { KeyPress::printScreenKey, modifiers, sc };
    case GLFW_KEY_PAUSE:            return { KeyPress::pauseKey, modifiers, sc };
    case GLFW_KEY_F1:               return { KeyPress::f1Key, modifiers, sc };
    case GLFW_KEY_F2:               return { KeyPress::f2Key, modifiers, sc };
    case GLFW_KEY_F3:               return { KeyPress::f3Key, modifiers, sc };
    case GLFW_KEY_F4:               return { KeyPress::f4Key, modifiers, sc };
    case GLFW_KEY_F5:               return { KeyPress::f5Key, modifiers, sc };
    case GLFW_KEY_F6:               return { KeyPress::f6Key, modifiers, sc };
    case GLFW_KEY_F7:               return { KeyPress::f7Key, modifiers, sc };
    case GLFW_KEY_F8:               return { KeyPress::f8Key, modifiers, sc };
    case GLFW_KEY_F9:               return { KeyPress::f9Key, modifiers, sc };
    case GLFW_KEY_F10:              return { KeyPress::f10Key, modifiers, sc };
    case GLFW_KEY_F11:              return { KeyPress::f11Key, modifiers, sc };
    case GLFW_KEY_F12:              return { KeyPress::f12Key, modifiers, sc };
    case GLFW_KEY_F13:              return { KeyPress::f13Key, modifiers, sc };
    case GLFW_KEY_F14:              return { KeyPress::f14Key, modifiers, sc };
    case GLFW_KEY_F15:              return { KeyPress::f15Key, modifiers, sc };
    case GLFW_KEY_F16:              return { KeyPress::f16Key, modifiers, sc };
    case GLFW_KEY_F17:              return { KeyPress::f17Key, modifiers, sc };
    case GLFW_KEY_F18:              return { KeyPress::f18Key, modifiers, sc };
    case GLFW_KEY_F19:              return { KeyPress::f19Key, modifiers, sc };
    case GLFW_KEY_F20:              return { KeyPress::f20Key, modifiers, sc };
    case GLFW_KEY_F21:              return { KeyPress::f21Key, modifiers, sc };
    case GLFW_KEY_F22:              return { KeyPress::f22Key, modifiers, sc };
    case GLFW_KEY_F23:              return { KeyPress::f23Key, modifiers, sc };
    case GLFW_KEY_F24:              return { KeyPress::f24Key, modifiers, sc };
    case GLFW_KEY_F25:              return { KeyPress::f25Key, modifiers, sc };
    case GLFW_KEY_KP_0:             return { KeyPress::kp0Key, modifiers, sc };
    case GLFW_KEY_KP_1:             return { KeyPress::kp1Key, modifiers, sc };
    case GLFW_KEY_KP_2:             return { KeyPress::kp2Key, modifiers, sc };
    case GLFW_KEY_KP_3:             return { KeyPress::kp3Key, modifiers, sc };
    case GLFW_KEY_KP_4:             return { KeyPress::kp4Key, modifiers, sc };
    case GLFW_KEY_KP_5:             return { KeyPress::kp5Key, modifiers, sc };
    case GLFW_KEY_KP_6:             return { KeyPress::kp6Key, modifiers, sc };
    case GLFW_KEY_KP_7:             return { KeyPress::kp7Key, modifiers, sc };
    case GLFW_KEY_KP_8:             return { KeyPress::kp8Key, modifiers, sc };
    case GLFW_KEY_KP_9:             return { KeyPress::kp9Key, modifiers, sc };
    case GLFW_KEY_KP_DECIMAL:       return { KeyPress::kpDecimalKey, modifiers, sc };
    case GLFW_KEY_KP_DIVIDE:        return { KeyPress::kpDivideKey, modifiers, sc };
    case GLFW_KEY_KP_MULTIPLY:      return { KeyPress::kpMultiplyKey, modifiers, sc };
    case GLFW_KEY_KP_SUBTRACT:      return { KeyPress::kpSubtractKey, modifiers, sc };
    case GLFW_KEY_KP_ADD:           return { KeyPress::kpAddKey, modifiers, sc };
    case GLFW_KEY_KP_ENTER:         return { KeyPress::kpEnterKey, modifiers, sc };
    case GLFW_KEY_KP_EQUAL:         return { KeyPress::kpEqualKey, modifiers, sc };
    case GLFW_KEY_LEFT_SHIFT:       return { KeyPress::leftShiftKey, modifiers, sc };
    case GLFW_KEY_LEFT_CONTROL:     return { KeyPress::leftControlKey, modifiers, sc };
    case GLFW_KEY_LEFT_ALT:         return { KeyPress::leftAltKey, modifiers, sc };
    case GLFW_KEY_LEFT_SUPER:       return { KeyPress::leftSuperKey, modifiers, sc };
    case GLFW_KEY_RIGHT_SHIFT:      return { KeyPress::rightShiftKey, modifiers, sc };
    case GLFW_KEY_RIGHT_CONTROL:    return { KeyPress::rightControlKey, modifiers, sc };
    case GLFW_KEY_RIGHT_ALT:        return { KeyPress::rightAltKey, modifiers, sc };
    case GLFW_KEY_RIGHT_SUPER:      return { KeyPress::rightSuperKey, modifiers, sc };
    case GLFW_KEY_MENU:             return { KeyPress::menuKey, modifiers, sc };

    default:
        break;
    }

    return {};
}

// clang-format on

//==============================================================================

Rectangle<int> getNativeWindowPosition (void* nativeDisplay, void* nativeWindow)
{
#if JUCE_WINDOWS
    RECT windowRect;

    GetWindowRect (reinterpret_cast<HWND> (nativeWindow), &windowRect);

    return {
        windowRect.left,
        windowRect.top,
        windowRect.right - windowRect.left,
        windowRect.bottom - windowRect.top
    };

#elif JUCE_MAC
    NSView* view = reinterpret_cast<NSView*> (nativeWindow);
    NSRect viewRect = [view convertRect:[view bounds] toView:nil];

    NSRect windowRect = [[view window] convertRectToScreen:viewRect];
    windowRect.origin.y = CGDisplayBounds (CGMainDisplayID()).size.height - (windowRect.origin.y + windowRect.size.height);

    return {
        static_cast<int> (windowRect.origin.x),
        static_cast<int> (windowRect.origin.y),
        static_cast<int> (windowRect.size.width),
        static_cast<int> (windowRect.size.height)
    };

#elif JUCE_LINUX
    return {};

#else
    return {};

#endif
}

void setNativeParent (void* nativeDisplay, void* nativeWindow, GLFWwindow* window)
{
#if JUCE_WINDOWS
    HWND hpar = reinterpret_cast<HWND> (nativeWindow);
    HWND hwnd = reinterpret_cast<HWND> (glfwGetWin32Window (window));
    SetParent (hwnd, hpar);

    long style = GetWindowLong (hwnd, GWL_STYLE);
    style &= ~WS_POPUP;
    style |= WS_CHILDWINDOW;
    SetWindowLong (hwnd, GWL_STYLE, style);

    SetWindowPos (hwnd, nullptr, 0, 0, 0, 0, SWP_NOZORDER | SWP_NOSIZE | SWP_NOACTIVATE);

#elif JUCE_MAC
    NSWindow* parentWindow = [reinterpret_cast<NSView*> (nativeWindow) window];
    NSWindow* currentWindow = glfwGetCocoaWindow (window);
    [parentWindow addChildWindow:currentWindow ordered:NSWindowAbove];

#elif JUCE_LINUX

#else

#endif
}

//==============================================================================

GraphicsContext::Api getGraphicsContextApi (const std::optional<GraphicsContext::Api>& forceContextApi)
{
    GraphicsContext::Api desiredApi;

#if JUCE_MAC
#if YUP_RIVE_USE_METAL
    desiredApi = forceContextApi.value_or (GraphicsContext::Metal);
#elif YUP_RIVE_USE_OPENGL
    desiredApi = forceContextApi.value_or (GraphicsContext::OpenGL);
#endif

#elif JUCE_WINDOWS
#if YUP_RIVE_USE_D3D
    desiredApi = forceContextApi.value_or (GraphicsContext::Direct3D);
#elif YUP_RIVE_USE_OPENGL
    desiredApi = forceContextApi.value_or (GraphicsContext::OpenGL);
#endif

#elif JUCE_LINUX
    desiredApi = forceContextApi.value_or (GraphicsContext::OpenGL);

#else
    desiredApi = forceContextApi.value_or (GraphicsContext::OpenGL);

#endif

    return desiredApi;
}

void setContextWindowHints (GraphicsContext::Api desiredApi)
{
    if (desiredApi == GraphicsContext::Metal)
    {
        glfwWindowHint (GLFW_CLIENT_API, GLFW_NO_API);
        glfwWindowHint (GLFW_COCOA_RETINA_FRAMEBUFFER, GLFW_TRUE);
    }

    if (desiredApi == GraphicsContext::Direct3D)
    {
        glfwWindowHint (GLFW_CLIENT_API, GLFW_NO_API);
    }

    if (desiredApi == GraphicsContext::OpenGL)
    {
#if defined(ANGLE) || defined(JUCE_ANDROID)
        glfwWindowHint (GLFW_CONTEXT_CREATION_API, GLFW_EGL_CONTEXT_API);
        glfwWindowHint (GLFW_CLIENT_API, GLFW_OPENGL_ES_API);
        glfwWindowHint (GLFW_CONTEXT_VERSION_MAJOR, 3);
        glfwWindowHint (GLFW_CONTEXT_VERSION_MINOR, 0);
        glfwWindowHint (GLFW_OPENGL_PROFILE, GLFW_OPENGL_CORE_PROFILE);
#else
        glfwWindowHint (GLFW_CLIENT_API, GLFW_OPENGL_API);
        glfwWindowHint (GLFW_CONTEXT_VERSION_MAJOR, YUP_RIVE_OPENGL_MAJOR);
        glfwWindowHint (GLFW_CONTEXT_VERSION_MINOR, YUP_RIVE_OPENGL_MINOR);
#endif
    }
}

//==============================================================================

class GLFWComponentNative final
    : public ComponentNative
    , public Timer
    , public Thread
    , public AsyncUpdater
{
public:
    static std::atomic_flag isInitialised;

    //==============================================================================

    GLFWComponentNative (Component& component,
                         const Options& options,
                         void* parent);

    ~GLFWComponentNative() override;

    //==============================================================================

    void setTitle (const String& title) override;
    String getTitle() const override;

    //==============================================================================

    void setVisible (bool shouldBeVisible) override;
    bool isVisible() const override;

    //==============================================================================

    void setSize (const Size<int>& size) override;
    Size<int> getSize() const override;
    Size<int> getContentSize() const override;

    Point<int> getPosition() const override;
    void setPosition (const Point<int>& newPosition) override;

    Rectangle<int> getBounds() const override;
    void setBounds (const Rectangle<int>& newBounds) override;

    //==============================================================================

    void setFullScreen (bool shouldBeFullScreen) override;
    bool isFullScreen() const override;

    //==============================================================================

    bool isDecorated() const override;

    //==============================================================================
    bool isContinuousRepaintingEnabled() const override;
    void enableContinuousRepainting (bool shouldBeEnabled) override;
    bool isAtomicModeEnabled() const override;
    void enableAtomicMode (bool shouldBeEnabled) override;
    bool isWireframeEnabled() const override;
    void enableWireframe (bool shouldBeEnabled) override;

    //==============================================================================
    void repaint (const Rectangle<float>& rect) override;
    Rectangle<float> getRepaintArea() const override;

    //==============================================================================

    float getScaleDpi() const override;
    float getCurrentFrameRate() const override;
    float getDesiredFrameRate() const override;

    //==============================================================================

    void setOpacity (float opacity) override;
    float getOpacity() const override;

    //==============================================================================

    void setFocusedComponent (Component* comp) override;
    Component* getFocusedComponent() const override;

    //==============================================================================

    rive::Factory* getFactory() override;

    //==============================================================================

    void* getNativeHandle() const override;

    //==============================================================================

    void run() override;
    void handleAsyncUpdate() override;
    void timerCallback() override;

    //==============================================================================
    void handleMouseMoveOrDrag (const Point<float>& localPosition);
    void handleMouseDown (const Point<float>& localPosition, MouseEvent::Buttons button, KeyModifiers modifiers);
    void handleMouseUp (const Point<float>& localPosition, MouseEvent::Buttons button, KeyModifiers modifiers);
    void handleMouseWheel (const Point<float>& localPosition, const MouseWheelData& wheelData);
    void handleKeyDown (const KeyPress& keys, const Point<float>& position);
    void handleKeyUp (const KeyPress& keys, const Point<float>& position);
    void handleMoved (int xpos, int ypos);
    void handleResized (int width, int height);
    void handleFocusChanged (bool gotFocus);
    void handleContentScaleChanged (float xscale, float yscale);
    void handleUserTriedToCloseWindow();

    //==============================================================================
    Point<float> getScaledCursorPosition() const;

    //==============================================================================
    static void glfwWindowContentScale (GLFWwindow* window, float xscale, float yscale);
    static void glfwWindowClose (GLFWwindow* window);
    static void glfwWindowPos (GLFWwindow* window, int xpos, int ypos);
    static void glfwWindowSize (GLFWwindow* window, int width, int height);
    static void glfwWindowFocus (GLFWwindow* window, int focused);
    static void glfwMouseMove (GLFWwindow* window, double x, double y);
    static void glfwMousePress (GLFWwindow* window, int button, int action, int mods);
    static void glfwMouseScroll (GLFWwindow* window, double xoffset, double yoffset);
    static void glfwKeyPress (GLFWwindow* window, int key, int scancode, int action, int mods);

private:
    void updateComponentUnderMouse (const MouseEvent& event);
    void triggerRenderingUpdate();
    void renderContext();

    void startRendering();
    void stopRendering();

    GLFWwindow* window = nullptr;
    void* parentWindow = nullptr;
    String windowTitle;

    GraphicsContext::Api currentGraphicsApi;

    std::unique_ptr<GraphicsContext> context;
    std::unique_ptr<rive::Renderer> renderer;

    Rectangle<int> screenBounds = { 0, 0, 1, 1 };
    Rectangle<int> lastScreenBounds = { 0, 0, 1, 1 };
    Point<float> lastMouseMovePosition = { -1.0f, -1.0f };
    Point<float> lastMouseDownPosition = { -1.0f, -1.0f };

    WeakReference<Component> lastComponentClicked;
    WeakReference<Component> lastComponentFocused;
    WeakReference<Component> lastComponentUnderMouse;

    int keyState[GLFW_KEY_LAST] = {};
    MouseEvent::Buttons currentMouseButtons = MouseEvent::noButtons;
    KeyModifiers currentKeyModifiers;

    float desiredFrameRate = 60.0f;
    std::atomic<float> currentFrameRate = 0.0f;

    int currentContentWidth = 0;
    int currentContentHeight = 0;

    WaitableEvent renderEvent { true };
    WaitableEvent commandEvent;
    std::atomic<bool> shouldRenderContinuous = false;
    bool renderAtomicMode = false;
    bool renderWireframe = false;
    bool forceSizeChange = false;
    int forcedRedraws = 0;
    static constexpr int defaultForcedRedraws = 3;

    Rectangle<float> currentRepaintArea;

#if JUCE_MAC
    id<MTLDevice> gpu = nil;
    id<MTLCommandQueue> queue = nil;
    CAMetalLayer* swapchain = nullptr;
#endif
};

//==============================================================================

std::atomic_flag GLFWComponentNative::isInitialised = ATOMIC_FLAG_INIT;

//==============================================================================

GLFWComponentNative::GLFWComponentNative (Component& component,
                                          const Options& options,
                                          void* parent)
    : ComponentNative (component, options.flags)
    , Thread ("YUP Render Thread")
    , parentWindow (parent)
    , currentGraphicsApi (getGraphicsContextApi (options.graphicsApi))
    , screenBounds (component.getBounds().to<int>())
    , desiredFrameRate (options.framerateRedraw.value_or (60.0f))
    , shouldRenderContinuous (options.flags.test (renderContinuous))
{
#if JUCE_MAC
    if (currentGraphicsApi == GraphicsContext::Metal)
    {
        gpu = MTLCreateSystemDefaultDevice();
        queue = [gpu newCommandQueue];
        swapchain = [CAMetalLayer layer];
        swapchain.device = gpu;
        swapchain.opaque = YES;
    }
#endif

    // Setup window hints
    setContextWindowHints (currentGraphicsApi);

    glfwWindowHint (GLFW_VISIBLE, component.isVisible() ? GLFW_TRUE : GLFW_FALSE);
    glfwWindowHint (GLFW_DECORATED, options.flags.test (decoratedWindow) ? GLFW_TRUE : GLFW_FALSE);

    // Create the window and parent it
    auto monitor = component.isFullScreen() ? glfwGetPrimaryMonitor() : nullptr;
    window = glfwCreateWindow (1, 1, component.getTitle().toRawUTF8(), monitor, nullptr);
    if (window == nullptr)
        return;

    if (parent != nullptr)
        setNativeParent (nullptr, parent, window);

#if JUCE_MAC
    if (currentGraphicsApi == GraphicsContext::Metal)
    {
        NSWindow* nswindow = glfwGetCocoaWindow (window);
        nswindow.contentView.layer = swapchain;
        nswindow.contentView.wantsLayer = YES;
    }
#endif

    // Create the rendering context
    if (currentGraphicsApi == GraphicsContext::OpenGL)
    {
        glfwMakeContextCurrent (window);
#if ! (JUCE_EMSCRIPTEN && RIVE_WEBGL)
        glfwSwapInterval (0);
#endif
    }

    context = GraphicsContext::createContext (currentGraphicsApi, GraphicsContext::Options {});
    if (context == nullptr)
        return;

    // Setup callbacks
    glfwSetWindowUserPointer (window, this);
    glfwSetWindowContentScaleCallback (window, glfwWindowContentScale);
    glfwSetWindowCloseCallback (window, glfwWindowClose);
    glfwSetWindowSizeCallback (window, glfwWindowSize);
    glfwSetWindowPosCallback (window, glfwWindowPos);
    glfwSetWindowFocusCallback (window, glfwWindowFocus);
    glfwSetCursorPosCallback (window, glfwMouseMove);
    glfwSetMouseButtonCallback (window, glfwMousePress);
    glfwSetScrollCallback (window, glfwMouseScroll);
    glfwSetKeyCallback (window, glfwKeyPress);

    // Resize after callbacks are in place
    setBounds (
        { screenBounds.getX(),
          screenBounds.getY(),
          jmax (1, screenBounds.getWidth()),
          jmax (1, screenBounds.getHeight()) });

    // Start the rendering
    startRendering();
}

GLFWComponentNative::~GLFWComponentNative()
{
    // Stop the rendering
    stopRendering();

    // Destroy the window
    if (window != nullptr)
    {
        glfwSetWindowUserPointer (window, nullptr);
        glfwDestroyWindow (window);
        window = nullptr;
    }
}

//==============================================================================

void GLFWComponentNative::setTitle (const String& title)
{
    jassert (window != nullptr);

    if (windowTitle != title)
    {
        glfwSetWindowTitle (window, title.toRawUTF8());

        windowTitle = title;
    }
}

String GLFWComponentNative::getTitle() const
{
#if ! (JUCE_EMSCRIPTEN && RIVE_WEBGL)
    jassert (window != nullptr);

    if (auto title = glfwGetWindowTitle (window))
        return String::fromUTF8 (title);
#endif

    return windowTitle;
}

//==============================================================================

void GLFWComponentNative::setVisible (bool shouldBeVisible)
{
    jassert (window != nullptr);

    if (shouldBeVisible)
        glfwShowWindow (window);
    else
        glfwHideWindow (window);
}

bool GLFWComponentNative::isVisible() const
{
    return window != nullptr && glfwGetWindowAttrib (window, GLFW_VISIBLE) != 0;
}

//==============================================================================

void GLFWComponentNative::setSize (const Size<int>& size)
{
    setBounds (screenBounds.withSize (size));
}

Size<int> GLFWComponentNative::getSize() const
{
    jassert (window != nullptr);

    int width = 0, height = 0;
    glfwGetWindowSize (window, &width, &height);
    return { width, height };
}

Size<int> GLFWComponentNative::getContentSize() const
{
    jassert (window != nullptr);

    int width = 0, height = 0;
    glfwGetFramebufferSize (window, &width, &height);
    return { width, height };
}

Point<int> GLFWComponentNative::getPosition() const
{
    return screenBounds.getPosition();
}

void GLFWComponentNative::setPosition (const Point<int>& newPosition)
{
    jassert (window != nullptr);

    if (screenBounds.getPosition() == newPosition)
        return;

    glfwSetWindowPos (window, newPosition.getX(), newPosition.getY());

    screenBounds = screenBounds.withPosition (newPosition);
}

Rectangle<int> GLFWComponentNative::getBounds() const
{
    return screenBounds;
}

void GLFWComponentNative::setBounds (const Rectangle<int>& newBounds)
{
#if JUCE_ANDROID
    screenBounds = Rectangle<int> (0, 0, getSize());

#else
    jassert (window != nullptr);

    int leftMargin = 0, topMargin = 0, rightMargin = 0, bottomMargin = 0;

#if JUCE_EMSCRIPTEN && RIVE_WEBGL
    const double devicePixelRatio = emscripten_get_device_pixel_ratio();
    glfwSetWindowSize (window,
                       static_cast<int> (newBounds.getWidth() * devicePixelRatio),
                       static_cast<int> (newBounds.getHeight() * devicePixelRatio));

    emscripten_set_element_css_size ("#canvas",
                                     jmax (0, newBounds.getWidth()),
                                     jmax (0, newBounds.getHeight()));

#else
    if (! isFullScreen() && isDecorated())
        glfwGetWindowFrameSize (window, &leftMargin, &topMargin, &rightMargin, &bottomMargin);

    glfwSetWindowSize (window,
                       jmax (1, newBounds.getWidth() - leftMargin - rightMargin),
                       jmax (1, newBounds.getHeight() - topMargin - bottomMargin));

#endif

    //setPosition (newBounds.getPosition().translated (leftMargin, topMargin));
    glfwSetWindowPos (window, newBounds.getX() + leftMargin, newBounds.getY() + topMargin);

    screenBounds = newBounds;

#endif
}

//==============================================================================

void GLFWComponentNative::setFullScreen (bool shouldBeFullScreen)
{
    jassert (window != nullptr);

    if (shouldBeFullScreen)
    {
        lastScreenBounds = screenBounds;

        auto monitor = glfwGetPrimaryMonitor();
        const GLFWvidmode* mode = glfwGetVideoMode (monitor);

        glfwSetWindowMonitor (window,
                              monitor,
                              0,
                              0,
                              mode->width,
                              mode->height,
                              mode->refreshRate);
    }
    else
    {
        glfwSetWindowMonitor (window,
                              nullptr,
                              component.getX(),
                              component.getY(),
                              component.getWidth(),
                              component.getHeight(),
                              GLFW_DONT_CARE);

        setBounds (lastScreenBounds);
    }
}

bool GLFWComponentNative::isFullScreen() const
{
    return window != nullptr && glfwGetWindowMonitor (window) != nullptr;
}

//==============================================================================

bool GLFWComponentNative::isDecorated() const
{
    return window != nullptr && glfwGetWindowAttrib (window, GLFW_DECORATED) != 0;
}

//==============================================================================

void GLFWComponentNative::setOpacity (float opacity)
{
    jassert (window != nullptr);

    glfwSetWindowOpacity (window, jlimit (0.0f, 1.0f, opacity));
}

float GLFWComponentNative::getOpacity() const
{
    return window ? glfwGetWindowOpacity (window) : 1.0f;
}

//==============================================================================

void GLFWComponentNative::setFocusedComponent (Component* comp)
{
    if (lastComponentFocused != nullptr)
        ; // TODO

    lastComponentFocused = comp;
}

Component* GLFWComponentNative::getFocusedComponent() const
{
    return lastComponentFocused;
}

//==============================================================================

bool GLFWComponentNative::isContinuousRepaintingEnabled() const
{
    return shouldRenderContinuous;
}

void GLFWComponentNative::enableContinuousRepainting (bool shouldBeEnabled)
{
    shouldRenderContinuous = shouldBeEnabled;
}

bool GLFWComponentNative::isAtomicModeEnabled() const
{
    return renderAtomicMode;
}

void GLFWComponentNative::enableAtomicMode (bool shouldBeEnabled)
{
    renderAtomicMode = shouldBeEnabled;

    component.repaint();
}

bool GLFWComponentNative::isWireframeEnabled() const
{
    return renderWireframe;
}

void GLFWComponentNative::enableWireframe (bool shouldBeEnabled)
{
    renderWireframe = shouldBeEnabled;

    component.repaint();
}

//==============================================================================

void GLFWComponentNative::repaint (const Rectangle<float>& rect)
{
    if (! currentRepaintArea.isEmpty())
        currentRepaintArea = currentRepaintArea.smallestContainingRectangle (rect);
    else
        currentRepaintArea = rect;

    triggerRenderingUpdate();
}

Rectangle<float> GLFWComponentNative::getRepaintArea() const
{
    return currentRepaintArea;
}

//==============================================================================

float GLFWComponentNative::getScaleDpi() const
{
    return context->dpiScale (getNativeHandle());
}

float GLFWComponentNative::getCurrentFrameRate() const
{
    return currentFrameRate.load (std::memory_order_relaxed);
}

float GLFWComponentNative::getDesiredFrameRate() const
{
    return desiredFrameRate;
}

//==============================================================================

Point<float> GLFWComponentNative::getScaledCursorPosition() const
{
    double x, y;
    glfwGetCursorPos (window, &x, &y);

    const float dpiScale = getScaleDpi();

    return {
        static_cast<float> (x * dpiScale),
        static_cast<float> (y * dpiScale)
    };
}

//==============================================================================

rive::Factory* GLFWComponentNative::getFactory()
{
    return context->factory();
}

//==============================================================================

void* GLFWComponentNative::getNativeHandle() const
{
    jassert (window != nullptr);

#if JUCE_MAC
    return (__bridge void*) glfwGetCocoaWindow (window);

#elif JUCE_WINDOWS
    return glfwGetWin32Window (window);

#elif JUCE_LINUX
    return reinterpret_cast<void*> (glfwGetX11Window (window));

#elif JUCE_ANDROID
    return reinterpret_cast<void*> (glfwGetAndroidApp()->window);

#else
    return nullptr;

#endif
}

//==============================================================================

void GLFWComponentNative::run()
{
    const double maxFrameTimeSeconds = 1.0 / static_cast<double> (desiredFrameRate);
    const double maxFrameTimeMs = maxFrameTimeSeconds * 1000.0;

    double fpsMeasureStartTimeSeconds = juce::Time::getMillisecondCounterHiRes() / 1000.0;
    uint64_t frameCounter = 0;

    while (! threadShouldExit())
    {
        double frameStartTimeSeconds = juce::Time::getMillisecondCounterHiRes() / 1000.0;

        // Trigger and wait for rendering
        renderEvent.reset();
        triggerAsyncUpdate();
        renderEvent.wait (maxFrameTimeMs);

        // Wait for any repaint command
        if (! shouldRenderContinuous)
        {
            while (! commandEvent.wait (1000.0f))
                currentFrameRate.store (0.0f, std::memory_order_relaxed);
        }

        // Measure spent time and cap the framerate
        double currentTimeSeconds = juce::Time::getMillisecondCounterHiRes() / 1000.0;
        double timeSpentSeconds = currentTimeSeconds - frameStartTimeSeconds;

        const double secondsToWait = maxFrameTimeSeconds - timeSpentSeconds;
        if (secondsToWait > 0.0f)
        {
            const auto waitUntilMs = (currentTimeSeconds + secondsToWait) * 1000.0;

            while (juce::Time::getMillisecondCounterHiRes() + 2.0 < waitUntilMs)
                Thread::sleep (1);

            while (juce::Time::getMillisecondCounterHiRes() < waitUntilMs)
                Thread::sleep (0);
        }

        // Measure current framerate
        ++frameCounter;

        const double timeSinceFpsMeasure = currentTimeSeconds - fpsMeasureStartTimeSeconds;
        if (timeSinceFpsMeasure >= 1.0)
        {
            const double currentFps = static_cast<double> (frameCounter) / timeSinceFpsMeasure;
            currentFrameRate.store (currentFps, std::memory_order_relaxed);

            fpsMeasureStartTimeSeconds = currentTimeSeconds;
            frameCounter = 0;
        }
    }
}

void GLFWComponentNative::handleAsyncUpdate()
{
    if (! isThreadRunning() || ! isInitialised.test_and_set())
        return;

    renderContext();

    renderEvent.signal();
}

void GLFWComponentNative::timerCallback()
{
    renderContext();
}

//==============================================================================

void GLFWComponentNative::renderContext()
{
    jassert (context != nullptr);

    auto [contentWidth, contentHeight] = getContentSize();
    if (contentWidth == 0 || contentHeight == 0)
        return;

    auto renderContinuous = shouldRenderContinuous.load (std::memory_order_relaxed);

    if (forceSizeChange || currentContentWidth != contentWidth || currentContentHeight != contentHeight)
    {
        currentContentWidth = contentWidth;
        currentContentHeight = contentHeight;

        context->onSizeChanged (getNativeHandle(), contentWidth, contentHeight, 0);
        renderer = context->makeRenderer (contentWidth, contentHeight);

        repaint (Rectangle<float> (0, 0, contentWidth, contentHeight));
        forcedRedraws = defaultForcedRedraws;
    }

    if (parentWindow != nullptr)
    {
        auto nativeWindowPos = getNativeWindowPosition (nullptr, parentWindow);
        setPosition (nativeWindowPos.getTopLeft());
    }

    if (! renderContinuous && currentRepaintArea.isEmpty())
        return;

    const auto loadAction = renderContinuous
                              ? rive::gpu::LoadAction::clear
                              : rive::gpu::LoadAction::preserveRenderTarget;

    // Begin context drawing
    rive::gpu::RenderContext::FrameDescriptor frameDescriptor;
    frameDescriptor.renderTargetWidth = static_cast<uint32_t> (contentWidth);
    frameDescriptor.renderTargetHeight = static_cast<uint32_t> (contentHeight);
    frameDescriptor.loadAction = loadAction;
    frameDescriptor.clearColor = 0xff000000;
    frameDescriptor.msaaSampleCount = 0;
    frameDescriptor.disableRasterOrdering = renderAtomicMode;
    frameDescriptor.wireframe = renderWireframe;
    frameDescriptor.fillsDisabled = false;
    frameDescriptor.strokesDisabled = false;
    context->begin (frameDescriptor);

    // Repaint components hierarchy
    jassert (renderer != nullptr);

    Graphics g (*context, *renderer);
    component.internalPaint (g, desiredFrameRate);

    // Finish context drawing
    context->end (getNativeHandle());
    context->tick();

    // Swap buffers
    if (window != nullptr && currentGraphicsApi == GraphicsContext::OpenGL)
        glfwSwapBuffers (window);

    if (! renderContinuous)
    {
        if (forcedRedraws > 0)
            --forcedRedraws;
        else
            currentRepaintArea = {};
    }
}

//==============================================================================

void GLFWComponentNative::triggerRenderingUpdate()
{
    if (shouldRenderContinuous)
        return;

    forcedRedraws = defaultForcedRedraws;
    commandEvent.signal();
}

//==============================================================================

void GLFWComponentNative::startRendering()
{
#if (JUCE_EMSCRIPTEN && RIVE_WEBGL) && ! defined(__EMSCRIPTEN_PTHREADS__)
    startTimerHz (desiredFrameRate);
#else
    startThread (Priority::high);
#endif
}

void GLFWComponentNative::stopRendering()
{
#if (JUCE_EMSCRIPTEN && RIVE_WEBGL) && ! defined(__EMSCRIPTEN_PTHREADS__)
    stopTimer();
#else
    signalThreadShouldExit();
    renderEvent.signal();
    commandEvent.signal();
    stopThread (-1);
#endif
}

//==============================================================================

void GLFWComponentNative::handleMouseMoveOrDrag (const Point<float>& localPosition)
{
    const auto event = MouseEvent()
                           .withButtons (currentMouseButtons)
                           .withModifiers (currentKeyModifiers)
                           .withPosition (localPosition);

    if (lastComponentClicked != nullptr)
    {
        lastComponentClicked->internalMouseDrag (event
                                                     .withSourceComponent (lastComponentClicked)
                                                 //.withSourcePosition (lastMouseDownPosition)
        );
    }
    else
    {
        updateComponentUnderMouse (event);

        if (lastComponentUnderMouse != nullptr)
            lastComponentUnderMouse->internalMouseMove (event);
    }

    lastMouseMovePosition = localPosition;
}

void GLFWComponentNative::handleMouseDown (const Point<float>& localPosition, MouseEvent::Buttons button, KeyModifiers modifiers)
{
    currentMouseButtons = static_cast<MouseEvent::Buttons> (currentMouseButtons | button);
    currentKeyModifiers = modifiers;

    const auto event = MouseEvent()
                           .withButtons (currentMouseButtons)
                           .withModifiers (currentKeyModifiers)
                           .withPosition (localPosition);

    if (lastComponentClicked == nullptr)
    {
        if (auto child = component.findComponentAt (localPosition))
            lastComponentClicked = child;
    }

    if (lastComponentClicked != nullptr)
    {
        lastMouseDownPosition = localPosition;

        lastComponentClicked->internalMouseDown (event
                                                     .withSourceComponent (lastComponentClicked)
                                                 //.withSourcePosition (lastMouseDownPosition)
        );
    }

    lastMouseMovePosition = localPosition;
}

void GLFWComponentNative::handleMouseUp (const Point<float>& localPosition, MouseEvent::Buttons button, KeyModifiers modifiers)
{
    currentMouseButtons = static_cast<MouseEvent::Buttons> (currentMouseButtons & ~button);
    currentKeyModifiers = modifiers;

    const auto event = MouseEvent()
                           .withButtons (currentMouseButtons)
                           .withModifiers (currentKeyModifiers)
                           .withPosition (localPosition);

    if (lastComponentClicked != nullptr)
    {
        lastComponentClicked->internalMouseUp (event
                                                   .withSourceComponent (lastComponentClicked)
                                               //.withSourcePosition (lastMouseDownPosition)
        );
    }

    if (currentMouseButtons == MouseEvent::noButtons)
    {
        updateComponentUnderMouse (event);

        lastComponentClicked = nullptr;
    }

    lastMouseMovePosition = localPosition;
}

//==============================================================================

void GLFWComponentNative::handleMouseWheel (const Point<float>& localPosition, const MouseWheelData& wheelData)
{
    const auto event = MouseEvent()
                           .withButtons (currentMouseButtons)
                           .withModifiers (currentKeyModifiers)
                           .withPosition (localPosition);

    if (lastComponentClicked != nullptr)
    {
        lastComponentClicked->internalMouseWheel (event, wheelData);
    }
    else if (lastComponentFocused != nullptr)
    {
        lastComponentFocused->internalMouseWheel (event, wheelData);
    }
}

//==============================================================================

void GLFWComponentNative::handleKeyDown (const KeyPress& keys, const Point<float>& cursorPosition)
{
    currentKeyModifiers = keys.getModifiers();
    keyState[keys.getKey()] = 1;

    if (lastComponentFocused != nullptr)
        lastComponentFocused->internalKeyDown (keys, cursorPosition);
    else
        component.internalKeyDown (keys, cursorPosition);
}

void GLFWComponentNative::handleKeyUp (const KeyPress& keys, const Point<float>& cursorPosition)
{
    currentKeyModifiers = keys.getModifiers();
    keyState[keys.getKey()] = 0;

    if (lastComponentFocused != nullptr)
        lastComponentFocused->internalKeyUp (keys, cursorPosition);
    else
        component.internalKeyUp (keys, cursorPosition);
}

//==============================================================================

void GLFWComponentNative::handleMoved (int xpos, int ypos)
{
    component.internalMoved (xpos, ypos, getScaleDpi());

    screenBounds = screenBounds.withPosition (xpos, ypos);
}

void GLFWComponentNative::handleResized (int width, int height)
{
    component.internalResized (width, height, getScaleDpi());

    screenBounds = screenBounds.withSize (width, height);

    triggerRenderingUpdate();
}

void GLFWComponentNative::handleFocusChanged (bool gotFocus)
{
    //DBG ("handleFocusChanged: " << (gotFocus ? 1 : 0));
}

void GLFWComponentNative::handleContentScaleChanged (float xscale, float yscale)
{
    int width, height;
    glfwGetWindowSize (window, &width, &height);

    forceSizeChange = true;

    handleResized (width, height);
}

void GLFWComponentNative::handleUserTriedToCloseWindow()
{
    component.internalUserTriedToCloseWindow();
}

//==============================================================================

void GLFWComponentNative::updateComponentUnderMouse (const MouseEvent& event)
{
    Component* child = component.findComponentAt (event.getPosition());
    if (child != nullptr)
    {
        if (lastComponentUnderMouse == nullptr)
        {
            child->internalMouseEnter (event);
        }
        else if (lastComponentUnderMouse != child)
        {
            lastComponentUnderMouse->internalMouseExit (event);
            child->internalMouseEnter (event);
        }
    }
    else
    {
        if (lastComponentUnderMouse)
        {
            lastComponentUnderMouse->internalMouseExit (event);
        }
    }

    lastComponentUnderMouse = child;
}

//==============================================================================

std::unique_ptr<ComponentNative> ComponentNative::createFor (Component& component,
                                                             const Options& options,
                                                             void* parent)
{
    return std::make_unique<GLFWComponentNative> (component, options, parent);
}

//==============================================================================

void GLFWComponentNative::glfwWindowContentScale (GLFWwindow* window, float xscale, float yscale)
{
    auto* nativeComponent = static_cast<GLFWComponentNative*> (glfwGetWindowUserPointer (window));

    nativeComponent->handleContentScaleChanged (xscale, yscale);
}

void GLFWComponentNative::glfwWindowClose (GLFWwindow* window)
{
    auto* nativeComponent = static_cast<GLFWComponentNative*> (glfwGetWindowUserPointer (window));

    nativeComponent->handleUserTriedToCloseWindow();
}

void GLFWComponentNative::glfwWindowPos (GLFWwindow* window, int xpos, int ypos)
{
    auto* nativeComponent = static_cast<GLFWComponentNative*> (glfwGetWindowUserPointer (window));

    nativeComponent->handleMoved (xpos, ypos);
}

void GLFWComponentNative::glfwWindowSize (GLFWwindow* window, int width, int height)
{
    auto* nativeComponent = static_cast<GLFWComponentNative*> (glfwGetWindowUserPointer (window));

    nativeComponent->handleResized (width, height);
}

void GLFWComponentNative::glfwWindowFocus (GLFWwindow* window, int focused)
{
    auto* nativeComponent = static_cast<GLFWComponentNative*> (glfwGetWindowUserPointer (window));

    nativeComponent->handleFocusChanged (focused != 0);
}

void GLFWComponentNative::glfwMouseMove (GLFWwindow* window, double x, double y)
{
    auto* nativeComponent = static_cast<GLFWComponentNative*> (glfwGetWindowUserPointer (window));

    float dpiScale = nativeComponent->getScaleDpi();
    x *= dpiScale;
    y *= dpiScale;

    nativeComponent->handleMouseMoveOrDrag ({ static_cast<float> (x), static_cast<float> (y) });
}

void GLFWComponentNative::glfwMousePress (GLFWwindow* window, int button, int action, int mods)
{
    auto* nativeComponent = static_cast<GLFWComponentNative*> (glfwGetWindowUserPointer (window));

    auto cursorPosition = nativeComponent->getScaledCursorPosition();

    if (action == GLFW_PRESS)
        nativeComponent->handleMouseDown (cursorPosition, toMouseButton (button), toKeyModifiers (mods));
    else
        nativeComponent->handleMouseUp (cursorPosition, toMouseButton (button), toKeyModifiers (mods));
}

void GLFWComponentNative::glfwMouseScroll (GLFWwindow* window, double xoffset, double yoffset)
{
    auto* nativeComponent = static_cast<GLFWComponentNative*> (glfwGetWindowUserPointer (window));

    auto cursorPosition = nativeComponent->getScaledCursorPosition();

    nativeComponent->handleMouseWheel (cursorPosition, { static_cast<float> (xoffset), static_cast<float> (yoffset) });
}

void GLFWComponentNative::glfwKeyPress (GLFWwindow* window, int key, int scancode, int action, int mods)
{
    auto* nativeComponent = static_cast<GLFWComponentNative*> (glfwGetWindowUserPointer (window));

    auto cursorPosition = nativeComponent->getScaledCursorPosition();

    if (action == GLFW_PRESS)
    {
        mods |= convertKeyToModifier (key);
        nativeComponent->handleKeyDown (toKeyPress (key, scancode, mods), cursorPosition);
    }
    else
    {
        mods &= ~convertKeyToModifier (key);
        nativeComponent->handleKeyUp (toKeyPress (key, scancode, mods), cursorPosition);
    }
}

//==============================================================================

void Desktop::updateDisplays()
{
    int count;
    GLFWmonitor** monitors = glfwGetMonitors (&count);
    auto primaryMonitor = glfwGetPrimaryMonitor();

    for (int index = 0; index < count; ++index)
    {
        auto monitor = monitors[index];
        if (monitor == nullptr)
            continue;

        auto display = std::make_unique<Display>();
#if ! (JUCE_EMSCRIPTEN && RIVE_WEBGL)
        glfwSetMonitorUserPointer (monitor, display.get());
#endif

        int physicalWidth = 0, physicalHeight = 0;
        glfwGetMonitorPhysicalSize (monitor, &physicalWidth, &physicalHeight);
        display->physicalSizeMillimeters = Size<int> (physicalWidth, physicalHeight);

        int posX = 0, posY = 0;
        glfwGetMonitorPos (monitor, &posX, &posY);
        display->virtualPosition = Point<int> (posX, posY);

        int workX = 0, workY = 0, workWidth = 0, workHeight = 0;
        glfwGetMonitorWorkarea (monitor, &workX, &workY, &workWidth, &workHeight);
        display->workArea = Rectangle<int> (workX, workY, workWidth, workHeight);

        float scaleX = 1.0f, scaleY = 1.0f;
        glfwGetMonitorContentScale (monitor, &scaleX, &scaleY);
        display->contentScaleX = scaleX;
        display->contentScaleY = scaleY;

        if (auto name = glfwGetMonitorName (monitor))
            display->name = String::fromUTF8 (name);

        if (primaryMonitor == monitor)
        {
            display->isPrimary = true;

            displays.insert (0, display.release());
        }
        else
        {
            displays.add (display.release());
        }
    }
}

//==============================================================================

void initialiseYup_Windowing()
{
    // Setup error callback
    {
        auto errorCallback = +[] (int code, const char* message)
        {
            DBG ("GLFW Error: " << code << " - " << message);
        };

        glfwSetErrorCallback (errorCallback);
    }

    // Initialise glfw
    glfwInit();

    // Setup monitor callback
    {
        Desktop::getInstance()->updateDisplays();

<<<<<<< HEAD
    ApplicationTheme::setGlobalTheme (createThemeVersion1());

    Desktop::getInstance()->updateDisplays();
=======
        auto monitorCallback = +[] (GLFWmonitor* monitor, int event)
        {
            auto desktop = Desktop::getInstance();
>>>>>>> 70e2ef70

            if (event == GLFW_CONNECTED)
            {
            }
            else if (event == GLFW_DISCONNECTED)
            {
            }

            desktop->updateDisplays();
        };

        glfwSetMonitorCallback (monitorCallback);
    }

    GLFWComponentNative::isInitialised.test_and_set();
}

void shutdownYup_Windowing()
{
    GLFWComponentNative::isInitialised.clear();

    Desktop::getInstance()->deleteInstance();

    glfwTerminate();
}

} // namespace yup<|MERGE_RESOLUTION|>--- conflicted
+++ resolved
@@ -1458,19 +1458,16 @@
     // Initialise glfw
     glfwInit();
 
+    // Initialize global theme
+    ApplicationTheme::setGlobalTheme (createThemeVersion1());
+
     // Setup monitor callback
     {
         Desktop::getInstance()->updateDisplays();
 
-<<<<<<< HEAD
-    ApplicationTheme::setGlobalTheme (createThemeVersion1());
-
-    Desktop::getInstance()->updateDisplays();
-=======
         auto monitorCallback = +[] (GLFWmonitor* monitor, int event)
         {
             auto desktop = Desktop::getInstance();
->>>>>>> 70e2ef70
 
             if (event == GLFW_CONNECTED)
             {
