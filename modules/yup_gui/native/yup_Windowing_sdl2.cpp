--- conflicted
+++ resolved
@@ -1349,7 +1349,7 @@
                 desktop->handleScreenOrientationChanged (event->display.display);
                 break;
 
-#if ! JUCE_EMSCRIPTEN
+#if ! YUP_EMSCRIPTEN
             case SDL_DISPLAYEVENT_MOVED:
                 desktop->handleScreenMoved (event->display.display);
                 break;
@@ -1436,13 +1436,7 @@
             break;
         }
 
-<<<<<<< HEAD
         default:
-=======
-#if ! YUP_EMSCRIPTEN
-        case SDL_DISPLAYEVENT_MOVED:
-            desktop->handleScreenMoved (event->display.display);
->>>>>>> cf7b90d6
             break;
     }
 
