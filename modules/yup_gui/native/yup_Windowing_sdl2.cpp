/*
  ==============================================================================

   This file is part of the YUP library.
   Copyright (c) 2024 - kunitoki@gmail.com

   YUP is an open source library subject to open-source licensing.

   The code included in this file is provided under the terms of the ISC license
   http://www.isc.org/downloads/software-support-policy/isc-license. Permission
   to use, copy, modify, and/or distribute this software for any purpose with or
   without fee is hereby granted provided that the above copyright notice and
   this permission notice appear in all copies.

   YUP IS PROVIDED "AS IS" WITHOUT ANY WARRANTY, AND ALL WARRANTIES, WHETHER
   EXPRESSED OR IMPLIED, INCLUDING MERCHANTABILITY AND FITNESS FOR PURPOSE, ARE
   DISCLAIMED.

  ==============================================================================
*/

namespace yup
{

//==============================================================================

void yup_setMouseCursor (const MouseCursor& mouseCursor)
{
    static const auto cursors = []
    {
        return std::unordered_map<MouseCursor::Type, SDL_Cursor*> {
            { MouseCursor::Default, SDL_CreateSystemCursor (SDL_SYSTEM_CURSOR_ARROW) },
            { MouseCursor::IBeam, SDL_CreateSystemCursor (SDL_SYSTEM_CURSOR_IBEAM) },
            { MouseCursor::Wait, SDL_CreateSystemCursor (SDL_SYSTEM_CURSOR_WAIT) },
            { MouseCursor::WaitArrow, SDL_CreateSystemCursor (SDL_SYSTEM_CURSOR_WAITARROW) },
            { MouseCursor::Hand, SDL_CreateSystemCursor (SDL_SYSTEM_CURSOR_HAND) },
            { MouseCursor::Crosshair, SDL_CreateSystemCursor (SDL_SYSTEM_CURSOR_CROSSHAIR) },
            { MouseCursor::Crossbones, SDL_CreateSystemCursor (SDL_SYSTEM_CURSOR_NO) },
            { MouseCursor::ResizeLeftRight, SDL_CreateSystemCursor (SDL_SYSTEM_CURSOR_SIZEWE) },
            { MouseCursor::ResizeUpDown, SDL_CreateSystemCursor (SDL_SYSTEM_CURSOR_SIZENS) },
            { MouseCursor::ResizeTopLeftRightBottom, SDL_CreateSystemCursor (SDL_SYSTEM_CURSOR_SIZENWSE) },
            { MouseCursor::ResizeBottomLeftRightTop, SDL_CreateSystemCursor (SDL_SYSTEM_CURSOR_SIZENESW) },
            { MouseCursor::ResizeAll, SDL_CreateSystemCursor (SDL_SYSTEM_CURSOR_ARROW) }
        };
    }();

    if (mouseCursor.getType() == MouseCursor::None)
    {
        SDL_ShowCursor (SDL_DISABLE);
    }
    else
    {
        auto it = cursors.find (mouseCursor.getType());
        if (it != cursors.end())
            SDL_SetCursor (it->second);

        SDL_ShowCursor (SDL_ENABLE);
    }
}

//==============================================================================

std::atomic_flag SDL2ComponentNative::isInitialised = ATOMIC_FLAG_INIT;

//==============================================================================

SDL2ComponentNative::SDL2ComponentNative (Component& component,
                                          const Options& options,
                                          void* parent)
    : ComponentNative (component, options.flags)
    , Thread ("YUP Render Thread")
    , parentWindow (parent)
    , currentGraphicsApi (getGraphicsContextApi (options.graphicsApi))
    , clearColor (options.clearColor.value_or (Colors::black))
    , screenBounds (component.getBounds().to<int>())
    , doubleClickTime (options.doubleClickTime.value_or (RelativeTime::milliseconds (200)))
    , desiredFrameRate (options.framerateRedraw.value_or (60.0f))
    , shouldRenderContinuous (options.flags.test (renderContinuous))
    , updateOnlyWhenFocused (options.updateOnlyWhenFocused)
{
    SDL_AddEventWatch (eventDispatcher, this);

    // Setup window hints and get flags
    windowFlags = setContextWindowHints (currentGraphicsApi);

    if (options.flags.test (resizableWindow))
        windowFlags |= SDL_WINDOW_RESIZABLE;

    if (! component.isVisible())
        windowFlags |= SDL_WINDOW_HIDDEN;

    if (options.flags.test (allowHighDensityDisplay))
        windowFlags |= SDL_WINDOW_HIGH_PIXEL_DENSITY;

    if (! options.flags.test (decoratedWindow))
        windowFlags |= SDL_WINDOW_BORDERLESS;

    if (! options.flags.test (skipTaskbar))
        windowFlags |= SDL_WINDOW_UTILITY;

    if (clearColor.isSemiTransparent())
        windowFlags |= SDL_WINDOW_TRANSPARENT;

    SDL_SetHint (SDL_HINT_ORIENTATIONS, "Portrait PortraitUpsideDown LandscapeLeft LandscapeRight");
    SDL_SetHint (SDL_HINT_MOUSE_DOUBLE_CLICK_TIME, String (doubleClickTime.inMilliseconds()).toRawUTF8());
    SDL_SetHint (SDL_HINT_MOUSE_FOCUS_CLICKTHROUGH, "1");

    //SDL_WINDOW_FULLSCREEN: fullscreen window at desktop resolution
    //SDL_WINDOW_HIGH_PIXEL_DENSITY: window uses high pixel density back buffer if possible
    //SDL_WINDOW_MODAL: window is modal
    //SDL_WINDOW_ALWAYS_ON_TOP: window should always be above others
    //SDL_WINDOW_TOOLTIP: window should be treated as a tooltip and does not get mouse or keyboard focus, requires a parent window
    //SDL_WINDOW_UTILITY: window should be treated as a utility window, not showing in the task bar and window list
    //SDL_WINDOW_NOT_FOCUSABLE: window should not be focusable

    // Create the window, renderer and parent it
    SDL_PropertiesID windowProperties = SDL_CreateProperties();
    SDL_SetStringProperty (windowProperties, SDL_PROP_WINDOW_CREATE_TITLE_STRING, component.getTitle().toRawUTF8());
    SDL_SetNumberProperty (windowProperties, SDL_PROP_WINDOW_CREATE_WIDTH_NUMBER, 1);
    SDL_SetNumberProperty (windowProperties, SDL_PROP_WINDOW_CREATE_HEIGHT_NUMBER, 1);
    SDL_SetNumberProperty (windowProperties, SDL_PROP_WINDOW_CREATE_FLAGS_NUMBER, windowFlags);
    SDL_SetPointerProperty (windowProperties, "yup.window.self", this);
    window = SDL_CreateWindowWithProperties (windowProperties);
    SDL_DestroyProperties (windowProperties);
    if (window == nullptr)
        return; // TODO - raise something ?

    if (parent != nullptr)
        setNativeParent (nullptr, parent, window);

    if (currentGraphicsApi == GraphicsContext::OpenGL)
    {
        windowContext = SDL_GL_CreateContext (window);
        if (windowContext == nullptr)
            return; // TODO - raise something ?

        SDL_GL_MakeCurrent (window, windowContext);
    }

    // Create the rendering context
    context = GraphicsContext::createContext (currentGraphicsApi, GraphicsContext::Options {});
    if (context == nullptr)
        return; // TODO - raise something ?

    // Resize after callbacks are in place
    setBounds (
        { screenBounds.getX(),
          screenBounds.getY(),
          jmax (1, screenBounds.getWidth()),
          jmax (1, screenBounds.getHeight()) });

    // Start the rendering
    startRendering();
}

SDL2ComponentNative::~SDL2ComponentNative()
{
    // Stop the rendering
    stopRendering();

    // Remove event watch
    SDL_RemoveEventWatch (eventDispatcher, this);

    // Destroy the window
    if (window != nullptr)
    {
        SDL_DestroyWindow (window);
        window = nullptr;
    }
}

//==============================================================================

void SDL2ComponentNative::setTitle (const String& title)
{
    if (windowTitle == title)
        return;

    if (window != nullptr)
        SDL_SetWindowTitle (window, title.toRawUTF8());

    windowTitle = title;
}

String SDL2ComponentNative::getTitle() const
{
#if ! (JUCE_EMSCRIPTEN && RIVE_WEBGL)
    if (window == nullptr)
        return {};

    if (auto title = SDL_GetWindowTitle (window))
        return String::fromUTF8 (title);
#endif

    return windowTitle;
}

//==============================================================================

void SDL2ComponentNative::setVisible (bool shouldBeVisible)
{
    if (window == nullptr)
        return;

    if (shouldBeVisible)
        SDL_ShowWindow (window);
    else
        SDL_HideWindow (window);
}

bool SDL2ComponentNative::isVisible() const
{
    return window != nullptr && (SDL_GetWindowFlags (window) & SDL_WINDOW_HIDDEN) == 0;
}

//==============================================================================

Size<int> SDL2ComponentNative::getContentSize() const
{
    const auto dpiScale = getScaleDpi();
    int width = static_cast<int> (screenBounds.getWidth() * dpiScale);
    int height = static_cast<int> (screenBounds.getHeight() * dpiScale);

    return { width, height };
}

//==============================================================================

void SDL2ComponentNative::setSize (const Size<int>& newSize)
{
    if (window == nullptr || screenBounds.getSize() == newSize)
        return;

    SDL_SetWindowSize (window, newSize.getWidth(), newSize.getHeight());

    screenBounds = screenBounds.withSize (newSize);
}

Size<int> SDL2ComponentNative::getSize() const
{
<<<<<<< HEAD
    const auto dpiScale = getScaleDpi();

    int width = static_cast<int> (screenBounds.getWidth() * dpiScale);
    int height = static_cast<int> (screenBounds.getHeight() * dpiScale);
=======
    int width = 0, height = 0;
>>>>>>> ab03bd73

    if (window != nullptr)
        SDL_GetWindowSize (window, &width, &height);

    return { width, height };
}

void SDL2ComponentNative::setPosition (const Point<int>& newPosition)
{
    if (window == nullptr || screenBounds.getPosition() == newPosition)
        return;

    SDL_SetWindowPosition (window, newPosition.getX(), newPosition.getY());

    screenBounds = screenBounds.withPosition (newPosition);
}

Point<int> SDL2ComponentNative::getPosition() const
{
    if (window == nullptr)
        return screenBounds.getPosition();

    int x = 0, y = 0;
    SDL_GetWindowPosition (window, &x, &y);

    return { x, y };
}

void SDL2ComponentNative::setBounds (const Rectangle<int>& newBounds)
{
#if JUCE_ANDROID
    screenBounds = Rectangle<int> (0, 0, getSize());

#else
    if (window == nullptr)
        return;

    int leftMargin = 0, topMargin = 0, rightMargin = 0, bottomMargin = 0;

#if JUCE_EMSCRIPTEN && RIVE_WEBGL
    const double devicePixelRatio = emscripten_get_device_pixel_ratio();
    SDL_SetWindowSize (window,
                       static_cast<int> (newBounds.getWidth() * devicePixelRatio),
                       static_cast<int> (newBounds.getHeight() * devicePixelRatio));

    emscripten_set_element_css_size ("#canvas",
                                     jmax (0, newBounds.getWidth()),
                                     jmax (0, newBounds.getHeight()));

#else
    if (! isFullScreen() && isDecorated())
        SDL_GetWindowBordersSize (window, &leftMargin, &topMargin, &rightMargin, &bottomMargin);

    SDL_SetWindowSize (window,
                       jmax (1, newBounds.getWidth() - leftMargin - rightMargin),
                       jmax (1, newBounds.getHeight() - topMargin - bottomMargin));

#endif

    //setPosition (newBounds.getPosition().translated (leftMargin, topMargin));
    SDL_SetWindowPosition (window, newBounds.getX() + leftMargin, newBounds.getY() + topMargin);

    screenBounds = newBounds;

#endif
}

Rectangle<int> SDL2ComponentNative::getBounds() const
{
    return screenBounds;
}

//==============================================================================

void SDL2ComponentNative::setFullScreen (bool shouldBeFullScreen)
{
    if (window == nullptr)
        return;

    if (shouldBeFullScreen)
    {
#if JUCE_EMSCRIPTEN
        emscripten_request_fullscreen ("#canvas", false);
#else
        lastScreenBounds = screenBounds;

        SDL_SetWindowFullscreen (window, SDL_WINDOW_FULLSCREEN); // SDL_SetWindowDisplayMode
#endif
    }
    else
    {
#if JUCE_EMSCRIPTEN
        emscripten_exit_fullscreen();
#else
        SDL_RestoreWindow (window);
        SDL_SetWindowSize (window, component.getWidth(), component.getHeight());
        SDL_SetWindowPosition (window, component.getX(), component.getY());

        setBounds (lastScreenBounds);
#endif
    }
}

bool SDL2ComponentNative::isFullScreen() const
{
    return window != nullptr && (SDL_GetWindowFlags (window) & SDL_WINDOW_FULLSCREEN) != 0;
}

//==============================================================================

bool SDL2ComponentNative::isDecorated() const
{
    return window != nullptr && (SDL_GetWindowFlags (window) & SDL_WINDOW_BORDERLESS) == 0;
}

//==============================================================================

void SDL2ComponentNative::setOpacity (float opacity)
{
    if (window != nullptr)
        SDL_SetWindowOpacity (window, jlimit (0.0f, 1.0f, opacity));
}

float SDL2ComponentNative::getOpacity() const
{
    float opacity = 1.0f;

    if (window != nullptr)
        opacity = SDL_GetWindowOpacity (window);

    return opacity;
}

//==============================================================================

void SDL2ComponentNative::setFocusedComponent (Component* comp)
{
    if (lastComponentFocused != nullptr)
        lastComponentFocused->focusLost();

    lastComponentFocused = comp;

    if (lastComponentFocused)
        lastComponentFocused->focusGained();

    if (window != nullptr)
    {
        if ((SDL_GetWindowFlags (window) & SDL_WINDOW_INPUT_FOCUS) == 0) // SDL_WINDOW_MOUSE_FOCUS
            SDL_SetWindowInputFocus (window);
    }
}

Component* SDL2ComponentNative::getFocusedComponent() const
{
    return lastComponentFocused;
}

//==============================================================================

bool SDL2ComponentNative::isContinuousRepaintingEnabled() const
{
    return shouldRenderContinuous;
}

void SDL2ComponentNative::enableContinuousRepainting (bool shouldBeEnabled)
{
    shouldRenderContinuous = shouldBeEnabled;
}

bool SDL2ComponentNative::isAtomicModeEnabled() const
{
    return renderAtomicMode;
}

void SDL2ComponentNative::enableAtomicMode (bool shouldBeEnabled)
{
    renderAtomicMode = shouldBeEnabled;

    repaint();
}

bool SDL2ComponentNative::isWireframeEnabled() const
{
    return renderWireframe;
}

void SDL2ComponentNative::enableWireframe (bool shouldBeEnabled)
{
    renderWireframe = shouldBeEnabled;

    repaint();
}

//==============================================================================

void SDL2ComponentNative::repaint()
{
    currentRepaintArea = Rectangle<float>().withSize (getSize().to<float>());
}

void SDL2ComponentNative::repaint (const Rectangle<float>& rect)
{
    if (! currentRepaintArea.isEmpty())
        currentRepaintArea = currentRepaintArea.smallestContainingRectangle (rect);
    else
        currentRepaintArea = rect;
}

Rectangle<float> SDL2ComponentNative::getRepaintArea() const
{
    return currentRepaintArea;
}

//==============================================================================

float SDL2ComponentNative::getScaleDpi() const
{
    return context != nullptr ? context->dpiScale (getNativeHandle()) : 1.0f;
}

float SDL2ComponentNative::getCurrentFrameRate() const
{
    return currentFrameRate.load (std::memory_order_relaxed);
}

float SDL2ComponentNative::getDesiredFrameRate() const
{
    return desiredFrameRate;
}

//==============================================================================

Point<float> SDL2ComponentNative::getCursorPosition() const
{
    float x = 0.0f, y = 0.0f;

    SDL_GetMouseState (&x, &y);

    return { x, y };
}

//==============================================================================

rive::Factory* SDL2ComponentNative::getFactory()
{
    return context ? context->factory() : nullptr;
}

//==============================================================================

void* SDL2ComponentNative::getNativeHandle() const
{
    return getNativeWindowHandle (window);
}

//==============================================================================

void SDL2ComponentNative::run()
{
    const double maxFrameTimeSeconds = 1.0 / static_cast<double> (desiredFrameRate);
    const double maxFrameTimeMs = maxFrameTimeSeconds * 1000.0;

    while (! threadShouldExit())
    {
        double frameStartTimeSeconds = juce::Time::getMillisecondCounterHiRes() / 1000.0;

        // Trigger and wait for rendering
        renderEvent.reset();
        cancelPendingUpdate();
        triggerAsyncUpdate();
        renderEvent.wait (maxFrameTimeMs - 2.0f);

        // Measure spent time and cap the framerate
        double currentTimeSeconds = juce::Time::getMillisecondCounterHiRes() / 1000.0;
        double timeSpentSeconds = currentTimeSeconds - frameStartTimeSeconds;

        const double secondsToWait = maxFrameTimeSeconds - timeSpentSeconds;
        if (secondsToWait > 0.0f)
        {
            const auto waitUntilMs = (currentTimeSeconds + secondsToWait) * 1000.0;

            while (juce::Time::getMillisecondCounterHiRes() < waitUntilMs - 2.0)
                Thread::sleep (1);

            while (juce::Time::getMillisecondCounterHiRes() < waitUntilMs)
                Thread::sleep (0);
        }
    }
}

void SDL2ComponentNative::handleAsyncUpdate()
{
    if (! isThreadRunning() || ! isInitialised.test_and_set())
        return;

    renderContext();

    renderEvent.signal();
}

void SDL2ComponentNative::timerCallback()
{
    renderContext();
}

//==============================================================================

void SDL2ComponentNative::renderContext()
{
    YUP_PROFILE_NAMED_INTERNAL_TRACE (RenderContext);

    if (context == nullptr)
        return;

    const auto contentSize = getContentSize();
    auto contentWidth = contentSize.getWidth();
    auto contentHeight = contentSize.getHeight();

    if (contentWidth == 0 || contentHeight == 0)
        return;

    if (currentContentWidth != contentWidth || currentContentHeight != contentHeight)
    {
        YUP_PROFILE_NAMED_INTERNAL_TRACE (ResizeRenderer);

        currentContentWidth = contentWidth;
        currentContentHeight = contentHeight;

        context->onSizeChanged (getNativeHandle(), contentWidth, contentHeight, 0);
        renderer = context->makeRenderer (contentWidth, contentHeight);

        repaint();
    }

    auto renderContinuous = shouldRenderContinuous.load (std::memory_order_relaxed);
    auto currentTimeSeconds = juce::Time::getMillisecondCounterHiRes() / 1000.0;
    const auto dpiScale = getScaleDpi();

    {
        YUP_PROFILE_NAMED_INTERNAL_TRACE (RefreshDisplay);

        component.internalRefreshDisplay (currentTimeSeconds - lastRenderTimeSeconds);
        lastRenderTimeSeconds = currentTimeSeconds;
    }

    if (renderContinuous)
        repaint();
    else if (currentRepaintArea.isEmpty())
        return;

    auto renderFrame = [&]
    {
        YUP_PROFILE_NAMED_INTERNAL_TRACE (RenderFrame);

        // Setup frame description
        const auto loadAction = renderContinuous
                                  ? rive::gpu::LoadAction::clear
                                  : rive::gpu::LoadAction::preserveRenderTarget;

        rive::gpu::RenderContext::FrameDescriptor frameDescriptor;
        frameDescriptor.renderTargetWidth = static_cast<uint32_t> (currentContentWidth);
        frameDescriptor.renderTargetHeight = static_cast<uint32_t> (currentContentHeight);
        frameDescriptor.loadAction = loadAction;
        frameDescriptor.clearColor = clearColor.getARGB();
        frameDescriptor.disableRasterOrdering = renderAtomicMode;
        frameDescriptor.wireframe = renderWireframe;
        frameDescriptor.fillsDisabled = false;
        frameDescriptor.strokesDisabled = false;
        frameDescriptor.clockwiseFillOverride = false;

        {
            YUP_PROFILE_NAMED_INTERNAL_TRACE (ContextBegin);

            // Begin context drawing
            context->begin (frameDescriptor);
        }

        // Repaint components hierarchy
        if (renderer != nullptr)
        {
            YUP_PROFILE_NAMED_INTERNAL_TRACE (InternalPaint);

            Graphics g (*context, *renderer, dpiScale);
            component.internalPaint (g, currentRepaintArea, renderContinuous);
        }

        // Finish context drawing
        {
            YUP_PROFILE_NAMED_INTERNAL_TRACE (ContextEnd);

            context->end (getNativeHandle());
            context->tick();
        }
    };

    renderFrame();
    if (! renderContinuous)
        renderFrame(); // This is needed on double buffered platforms

    // Swap buffers
    if (window != nullptr && currentGraphicsApi == GraphicsContext::OpenGL)
        SDL_GL_SwapWindow (window);

    // Compute framerate
    ++frameRateCounter;

    const double timeSinceFpsMeasure = currentTimeSeconds - frameRateStartTimeSeconds;
    if (timeSinceFpsMeasure >= 1.0)
    {
        const double currentFps = static_cast<double> (frameRateCounter) / timeSinceFpsMeasure;
        currentFrameRate.store (currentFps, std::memory_order_relaxed);

        frameRateStartTimeSeconds = currentTimeSeconds;
        frameRateCounter = 0;
    }

    currentRepaintArea = {};
}

//==============================================================================

void SDL2ComponentNative::startRendering()
{
    lastRenderTimeSeconds = juce::Time::getMillisecondCounterHiRes() / 1000.0;
    frameRateStartTimeSeconds = lastRenderTimeSeconds;
    frameRateCounter = 0;

    if constexpr (renderDrivenByTimer)
    {
        if (! isTimerRunning())
            startTimerHz (desiredFrameRate);
    }
    else
    {
        if (! isThreadRunning())
            startThread (Priority::high);
    }

    repaint();
}

void SDL2ComponentNative::stopRendering()
{
    if constexpr (renderDrivenByTimer)
    {
        if (isTimerRunning())
            stopTimer();
    }
    else
    {
        if (isThreadRunning())
        {
            signalThreadShouldExit();
            notify();
            renderEvent.signal();
            stopThread (-1);
        }
    }
}

bool SDL2ComponentNative::isRendering() const
{
    if constexpr (renderDrivenByTimer)
        return isTimerRunning();
    else
        return isThreadRunning();
}

//==============================================================================

void SDL2ComponentNative::handleMouseMoveOrDrag (const Point<float>& localPosition)
{
    auto event = MouseEvent()
                     .withButtons (currentMouseButtons)
                     .withModifiers (currentKeyModifiers)
                     .withPosition (localPosition);

    if (lastMouseDownPosition)
        event = event.withLastMouseDownPosition (*lastMouseDownPosition);

    if (lastMouseDownTime)
        event = event.withLastMouseDownTime (*lastMouseDownTime);

    if (lastComponentClicked != nullptr)
    {
        event = event.withSourceComponent (lastComponentClicked);

        lastComponentClicked->internalMouseDrag (event);
    }
    else
    {
        updateComponentUnderMouse (event);

        if (lastComponentUnderMouse != nullptr)
            lastComponentUnderMouse->internalMouseMove (event);
    }

    lastMouseMovePosition = localPosition;
}

void SDL2ComponentNative::handleMouseDown (const Point<float>& localPosition, MouseEvent::Buttons button, KeyModifiers modifiers)
{
    currentMouseButtons = static_cast<MouseEvent::Buttons> (currentMouseButtons | button);
    currentKeyModifiers = modifiers;

    auto event = MouseEvent()
                     .withButtons (currentMouseButtons)
                     .withModifiers (currentKeyModifiers)
                     .withPosition (localPosition);

    if (lastComponentClicked == nullptr)
    {
        if (auto child = component.findComponentAt (localPosition))
            lastComponentClicked = child;
    }

    if (lastComponentClicked != nullptr)
    {
        const auto currentMouseDownTime = juce::Time::getCurrentTime();

        event = event.withSourceComponent (lastComponentClicked);

        if (lastMouseDownTime
            && lastMouseDownPosition
            && *lastMouseDownTime > juce::Time()
            && currentMouseDownTime - *lastMouseDownTime < doubleClickTime)
        {
            event = event.withLastMouseDownPosition (*lastMouseDownPosition);
            event = event.withLastMouseDownTime (*lastMouseDownTime);

            lastComponentClicked->internalMouseDoubleClick (event);
        }
        else
        {
            lastComponentClicked->internalMouseDown (event);
        }

        lastMouseDownPosition = localPosition;
        lastMouseDownTime = currentMouseDownTime;
    }

    lastMouseMovePosition = localPosition;
}

void SDL2ComponentNative::handleMouseUp (const Point<float>& localPosition, MouseEvent::Buttons button, KeyModifiers modifiers)
{
    currentMouseButtons = static_cast<MouseEvent::Buttons> (currentMouseButtons & ~button);
    currentKeyModifiers = modifiers;

    auto event = MouseEvent()
                     .withButtons (currentMouseButtons)
                     .withModifiers (currentKeyModifiers)
                     .withPosition (localPosition);

    if (lastMouseDownPosition)
        event = event.withLastMouseDownPosition (*lastMouseDownPosition);

    if (lastMouseDownTime)
        event = event.withLastMouseDownTime (*lastMouseDownTime);

    if (lastComponentClicked != nullptr)
    {
        event = event.withSourceComponent (lastComponentClicked);

        lastComponentClicked->internalMouseUp (event);
    }

    if (currentMouseButtons == MouseEvent::noButtons)
    {
        updateComponentUnderMouse (event);

        lastComponentClicked = nullptr;
    }

    lastMouseMovePosition = localPosition;
    lastMouseDownPosition.reset();
    lastMouseDownTime.reset();
}

//==============================================================================

void SDL2ComponentNative::handleMouseWheel (const Point<float>& localPosition, const MouseWheelData& wheelData)
{
    auto event = MouseEvent()
                     .withButtons (currentMouseButtons)
                     .withModifiers (currentKeyModifiers)
                     .withPosition (localPosition);

    if (lastMouseDownPosition)
        event = event.withLastMouseDownPosition (*lastMouseDownPosition);

    if (lastMouseDownTime)
        event = event.withLastMouseDownTime (*lastMouseDownTime);

    updateComponentUnderMouse (event);

    if (lastComponentClicked != nullptr)
    {
        event = event.withSourceComponent (lastComponentClicked);

        lastComponentClicked->internalMouseWheel (event, wheelData);
    }
    else if (lastComponentFocused != nullptr)
    {
        lastComponentFocused->internalMouseWheel (event, wheelData);
    }
    else if (lastComponentUnderMouse != nullptr)
    {
        lastComponentUnderMouse->internalMouseWheel (event, wheelData);
    }
}

//==============================================================================

void SDL2ComponentNative::handleKeyDown (const KeyPress& keys, const Point<float>& cursorPosition)
{
    currentKeyModifiers = keys.getModifiers();
    keyState.set (keys.getKey(), 1);

    if (lastComponentFocused != nullptr)
        lastComponentFocused->internalKeyDown (keys, cursorPosition);
    else
        component.internalKeyDown (keys, cursorPosition);
}

void SDL2ComponentNative::handleKeyUp (const KeyPress& keys, const Point<float>& cursorPosition)
{
    currentKeyModifiers = keys.getModifiers();
    keyState.set (keys.getKey(), 0);

    if (lastComponentFocused != nullptr)
        lastComponentFocused->internalKeyUp (keys, cursorPosition);
    else
        component.internalKeyUp (keys, cursorPosition);
}

void SDL2ComponentNative::handleTextInput (const String& textInput)
{
    if (lastComponentFocused != nullptr)
        lastComponentFocused->internalTextInput (textInput);
    else
        component.internalTextInput (textInput);
}

//==============================================================================

void SDL2ComponentNative::handleMoved (int xpos, int ypos)
{
    component.internalMoved (xpos, ypos);

    screenBounds = screenBounds.withPosition (xpos, ypos);

    if (parentWindow != nullptr)
    {
        auto nativeWindowPos = getNativeWindowPosition (nullptr, parentWindow);
        setPosition (nativeWindowPos.getTopLeft());
    }
}

void SDL2ComponentNative::handleResized (int width, int height)
{
    component.internalResized (width, height);

    screenBounds = screenBounds.withSize (width, height);

    if (parentWindow != nullptr)
    {
        auto nativeWindowPos = getNativeWindowPosition (nullptr, parentWindow);
        setPosition (nativeWindowPos.getTopLeft());
    }

    repaint();
}

void SDL2ComponentNative::handleFocusChanged (bool gotFocus)
{
    if (gotFocus)
    {
        startRendering();
    }
    else
    {
        if (updateOnlyWhenFocused)
            stopRendering();
    }
}

void SDL2ComponentNative::handleMinimized()
{
    stopRendering();
}

void SDL2ComponentNative::handleMaximized()
{
    repaint();
}

void SDL2ComponentNative::handleRestored()
{
    repaint();
}

void SDL2ComponentNative::handleExposed()
{
    repaint();
}

void SDL2ComponentNative::handleContentScaleChanged()
{
    YUP_PROFILE_INTERNAL_TRACE();

    handleResized (screenBounds.getWidth(), screenBounds.getHeight());

    component.internalContentScaleChanged (getScaleDpi());
}

void SDL2ComponentNative::handleUserTriedToCloseWindow()
{
    YUP_PROFILE_INTERNAL_TRACE();

    component.internalUserTriedToCloseWindow();
}

//==============================================================================

void SDL2ComponentNative::updateComponentUnderMouse (const MouseEvent& event)
{
    Component* child = component.findComponentAt (event.getPosition());
    if (child != nullptr)
    {
        if (lastComponentUnderMouse == nullptr)
        {
            child->internalMouseEnter (event);
        }
        else if (lastComponentUnderMouse != child)
        {
            lastComponentUnderMouse->internalMouseExit (event);
            child->internalMouseEnter (event);
        }
    }
    else
    {
        if (lastComponentUnderMouse)
        {
            lastComponentUnderMouse->internalMouseExit (event);
        }
    }

    lastComponentUnderMouse = child;
}

//==============================================================================

std::unique_ptr<ComponentNative> ComponentNative::createFor (Component& component,
                                                             const Options& options,
                                                             void* parent)
{
    return std::make_unique<SDL2ComponentNative> (component, options, parent);
}

//==============================================================================

void SDL2ComponentNative::handleEvent (SDL_Event* event)
{
    YUP_PROFILE_INTERNAL_TRACE();

    switch (event->type)
    {
        case SDL_EVENT_QUIT:
        {
            YUP_DBG_WINDOWING ("SDL_QUIT");
            break;
        }

        case SDL_EVENT_RENDER_TARGETS_RESET:
        {
            YUP_DBG_WINDOWING ("SDL_EVENT_RENDER_TARGETS_RESET");
            break;
        }

        case SDL_EVENT_RENDER_DEVICE_RESET:
        {
            YUP_DBG_WINDOWING ("SDL_RENDER_DEVICE_RESET");
            break;
        }

        case SDL_EVENT_MOUSE_MOTION:
        {
            // YUP_DBG_WINDOWING ("SDL_EVENT_MOUSE_MOTION");

            if (event->window.windowID == SDL_GetWindowID (window))
                handleMouseMoveOrDrag ({ static_cast<float> (event->motion.x), static_cast<float> (event->motion.y) });

            break;
        }

        case SDL_EVENT_MOUSE_BUTTON_DOWN:
        {
            YUP_DBG_WINDOWING ("SDL_EVENT_MOUSE_BUTTON_DOWN");

            auto cursorPosition = Point<float> { static_cast<float> (event->button.x), static_cast<float> (event->button.y) };

            if (event->button.windowID == SDL_GetWindowID (window))
                handleMouseDown (cursorPosition, toMouseButton (event->button.button), KeyModifiers());

            break;
        }

        case SDL_EVENT_MOUSE_BUTTON_UP:
        {
            YUP_DBG_WINDOWING ("SDL_EVENT_MOUSE_BUTTON_UP");

            auto cursorPosition = Point<float> { static_cast<float> (event->button.x), static_cast<float> (event->button.y) };

            if (event->button.windowID == SDL_GetWindowID (window))
                handleMouseUp (cursorPosition, toMouseButton (event->button.button), KeyModifiers());

            break;
        }

        case SDL_EVENT_MOUSE_WHEEL:
        {
            auto cursorPosition = getCursorPosition();

            if (event->wheel.windowID == SDL_GetWindowID (window))
                handleMouseWheel (cursorPosition, { static_cast<float> (event->wheel.x), static_cast<float> (event->wheel.y) });

            break;
        }

        case SDL_EVENT_KEY_DOWN:
        {
            auto cursorPosition = getCursorPosition();
            auto modifiers = toKeyModifiers (event->key.mod);

            if (event->key.windowID == SDL_GetWindowID (window))
                handleKeyDown (toKeyPress (event->key.key, event->key.scancode, modifiers), cursorPosition);

            break;
        }

        case SDL_EVENT_KEY_UP:
        {
            auto cursorPosition = getCursorPosition();
            auto modifiers = toKeyModifiers (event->key.mod);

            if (event->key.windowID == SDL_GetWindowID (window))
                handleKeyUp (toKeyPress (event->key.key, event->key.scancode, modifiers), cursorPosition);

            break;
        }

        case SDL_EVENT_TEXT_INPUT:
        {
            // auto cursorPosition = getCursorPosition();
            // auto modifiers = toKeyModifiers (getKeyModifiers());

            if (event->text.windowID == SDL_GetWindowID (window))
                handleTextInput (String::fromUTF8 (event->text.text));

            break;
        }

        case SDL_EVENT_WINDOW_CLOSE_REQUESTED:
            YUP_DBG_WINDOWING ("SDL_EVENT_WINDOW_CLOSE_REQUESTED");
            component.internalUserTriedToCloseWindow();
            break;

        case SDL_EVENT_WINDOW_RESIZED:
            YUP_DBG_WINDOWING ("SDL_EVENT_WINDOW_RESIZED " << event->window.data1 << " " << event->window.data2);
            handleResized (event->window.data1, event->window.data2);
            break;

        case SDL_EVENT_WINDOW_PIXEL_SIZE_CHANGED:
            YUP_DBG_WINDOWING ("SDL_EVENT_WINDOW_PIXEL_SIZE_CHANGED " << event->window.data1 << " " << event->window.data2);
            handleContentScaleChanged();
            break;

        case SDL_EVENT_WINDOW_MOVED:
            YUP_DBG_WINDOWING ("SDL_EVENT_WINDOW_MOVED " << event->window.data1 << " " << event->window.data2);
            handleMoved (event->window.data1, event->window.data2);
            break;

        case SDL_EVENT_WINDOW_MOUSE_ENTER:
            YUP_DBG_WINDOWING ("SDL_EVENT_WINDOW_MOUSE_ENTER");
            //handleWindowMouseEnter();
            break;

        case SDL_EVENT_WINDOW_MOUSE_LEAVE:
            YUP_DBG_WINDOWING ("SDL_EVENT_WINDOW_MOUSE_LEAVE");
            //handleWindowMouseLeave();
            break;

        case SDL_EVENT_WINDOW_SHOWN:
            YUP_DBG_WINDOWING ("SDL_EVENT_WINDOW_SHOWN");
            // handleVisibilityChanged (true);
            break;

        case SDL_EVENT_WINDOW_HIDDEN:
            YUP_DBG_WINDOWING ("SDL_EVENT_WINDOW_HIDDEN");
            // handleVisibilityChanged (false);
            break;

        case SDL_EVENT_WINDOW_MINIMIZED:
            YUP_DBG_WINDOWING ("SDL_EVENT_WINDOW_MINIMIZED");
            handleMinimized();
            break;

        case SDL_EVENT_WINDOW_MAXIMIZED:
            YUP_DBG_WINDOWING ("SDL_EVENT_WINDOW_MAXIMIZED");
            handleMaximized();
            break;

        case SDL_EVENT_WINDOW_RESTORED:
            YUP_DBG_WINDOWING ("SDL_WINDOWEVENT_RESTORED");
            handleRestored();
            break;

        case SDL_EVENT_WINDOW_EXPOSED:
            YUP_DBG_WINDOWING ("SDL_EVENT_WINDOW_EXPOSED");
            repaint();
            break;

        case SDL_EVENT_WINDOW_FOCUS_GAINED:
            YUP_DBG_WINDOWING ("SDL_EVENT_WINDOW_FOCUS_GAINED");
            handleFocusChanged (true);
            break;

        case SDL_EVENT_WINDOW_FOCUS_LOST:
            YUP_DBG_WINDOWING ("SDL_EVENT_WINDOW_FOCUS_LOST");
            handleFocusChanged (false);
            break;

        case SDL_EVENT_WINDOW_DISPLAY_CHANGED:
            YUP_DBG_WINDOWING ("SDL_WINDOWEVENT_DISPLAY_CHANGED");
            handleContentScaleChanged();
            break;

        case SDL_EVENT_WINDOW_ENTER_FULLSCREEN:
            YUP_DBG_WINDOWING ("SDL_EVENT_WINDOW_ENTER_FULLSCREEN");
            break;

        case SDL_EVENT_WINDOW_LEAVE_FULLSCREEN:
            YUP_DBG_WINDOWING ("SDL_EVENT_WINDOW_LEAVE_FULLSCREEN");
            break;

        default:
            break;
    }
}

//==============================================================================

bool SDL2ComponentNative::eventDispatcher (void* userdata, SDL_Event* event)
{
    static_cast<SDL2ComponentNative*> (userdata)->handleEvent (event);
    return true;
}

//==============================================================================

namespace
{

bool displayEventDispatcher (void* userdata, SDL_Event* event)
{
    if (event->type < SDL_EVENT_DISPLAY_FIRST || event->type > SDL_EVENT_DISPLAY_LAST)
        return true;

    auto desktop = static_cast<Desktop*> (userdata);

    switch (event->type)
    {
        case SDL_EVENT_DISPLAY_ADDED:
            YUP_DBG_WINDOWING ("SDL_EVENT_DISPLAY_ADDED");
            desktop->handleDisplayConnected (event->display.displayID);
            break;

        case SDL_EVENT_DISPLAY_REMOVED:
            YUP_DBG_WINDOWING ("SDL_EVENT_DISPLAY_REMOVED");
            desktop->handleDisplayDisconnected (event->display.displayID);
            break;

        case SDL_EVENT_DISPLAY_ORIENTATION:
            YUP_DBG_WINDOWING ("SDL_EVENT_DISPLAY_ORIENTATION");
            desktop->handleDisplayOrientationChanged (event->display.displayID);
            break;

#if ! JUCE_EMSCRIPTEN
        case SDL_EVENT_DISPLAY_MOVED:
            YUP_DBG_WINDOWING ("SDL_EVENT_DISPLAY_MOVED");
            desktop->handleDisplayMoved (event->display.displayID);
            break;
#endif
        case SDL_EVENT_DISPLAY_DESKTOP_MODE_CHANGED:
            YUP_DBG_WINDOWING ("SDL_EVENT_DISPLAY_DESKTOP_MODE_CHANGED");
            break;

        case SDL_EVENT_DISPLAY_CURRENT_MODE_CHANGED:
            YUP_DBG_WINDOWING ("SDL_EVENT_DISPLAY_CURRENT_MODE_CHANGED");
            break;

        case SDL_EVENT_DISPLAY_CONTENT_SCALE_CHANGED:
            YUP_DBG_WINDOWING ("SDL_EVENT_DISPLAY_CONTENT_SCALE_CHANGED");
            break;

        default:
            break;
    }

    return true;
}

} // namespace

void Desktop::updateDisplays()
{
    int numberOfDisplays = 0;
    SDL_DisplayID* sdlDisplays = SDL_GetDisplays (&numberOfDisplays);

    for (int i = 0; i < numberOfDisplays; ++i)
    {
        SDL_DisplayID currentDisplay = sdlDisplays[i];

        SDL_Rect bounds;
        if (SDL_GetDisplayBounds (currentDisplay, &bounds))
            continue;

        auto display = std::make_unique<Display>();
        display->name = String::fromUTF8 (SDL_GetDisplayName (currentDisplay));
        display->isPrimary = (currentDisplay == SDL_GetPrimaryDisplay());
        display->virtualPosition = Point<int> (bounds.x, bounds.y);
        display->workArea = Rectangle<int> (bounds.x, bounds.y, bounds.w, bounds.h);

        /* TODO
        // SDL_GetWindowDisplayScale() times 160 on iPhone and Android, and 96 on other platforms.

        float ddpi, hdpi, vdpi;
        if (SDL_GetDisplayDPI (i, &ddpi, &hdpi, &vdpi) == 0)
        {
            display->physicalSizeMillimeters = Size<int> (
                static_cast<int> (bounds.w * 25.4f / hdpi),
                static_cast<int> (bounds.h * 25.4f / vdpi));
        }

        display->contentScaleX = hdpi / 96.0f; // Assuming 96 DPI as standard
        display->contentScaleY = vdpi / 96.0f;
        */

        displays.add (display.release());
    }
}

//==============================================================================

void initialiseYup_Windowing()
{
    SDL_SetHint (SDL_HINT_NO_SIGNAL_HANDLERS, "1");

    // Initialise SDL
    SDL_SetMainReady();
    if (! SDL_Init (SDL_INIT_VIDEO | SDL_INIT_EVENTS))
    {
        DBG ("Error initialising SDL: " << SDL_GetError());

        jassertfalse;
        JUCEApplicationBase::quit();

        return;
    }

    // Update available displays
    Desktop::getInstance()->updateDisplays();
    SDL_AddEventWatch (displayEventDispatcher, Desktop::getInstance());

    // Inject the event loop
    MessageManager::getInstance()->registerEventLoopCallback ([]
    {
        YUP_PROFILE_NAMED_INTERNAL_TRACE (EventLoop);

        constexpr double timeoutInterval = 1.0 / 60.0; // TODO
        auto timeoutDetector = TimeoutDetector (timeoutInterval);

        SDL_Event event;
        while (SDL_PollEvent (&event))
        {
            if (MessageManager::getInstance()->hasStopMessageBeenSent())
                break;

            if (timeoutDetector.hasTimedOut())
                break;
        }

        if (! timeoutDetector.hasTimedOut())
            Thread::sleep (1);
    });

    SDL2ComponentNative::isInitialised.test_and_set();
}

void shutdownYup_Windowing()
{
    SDL2ComponentNative::isInitialised.clear();

    // Shutdown desktop
    SDL_RemoveEventWatch (displayEventDispatcher, Desktop::getInstance());
    Desktop::getInstance()->deleteInstance();

    // Unregister event loop
    MessageManager::getInstance()->registerEventLoopCallback (nullptr);

    // Quit SDL
    SDL_Quit();
}

} // namespace yup<|MERGE_RESOLUTION|>--- conflicted
+++ resolved
@@ -218,6 +218,7 @@
 Size<int> SDL2ComponentNative::getContentSize() const
 {
     const auto dpiScale = getScaleDpi();
+
     int width = static_cast<int> (screenBounds.getWidth() * dpiScale);
     int height = static_cast<int> (screenBounds.getHeight() * dpiScale);
 
@@ -238,20 +239,14 @@
 
 Size<int> SDL2ComponentNative::getSize() const
 {
-<<<<<<< HEAD
-    const auto dpiScale = getScaleDpi();
-
-    int width = static_cast<int> (screenBounds.getWidth() * dpiScale);
-    int height = static_cast<int> (screenBounds.getHeight() * dpiScale);
-=======
     int width = 0, height = 0;
->>>>>>> ab03bd73
 
     if (window != nullptr)
         SDL_GetWindowSize (window, &width, &height);
 
     return { width, height };
 }
+
 
 void SDL2ComponentNative::setPosition (const Point<int>& newPosition)
 {
