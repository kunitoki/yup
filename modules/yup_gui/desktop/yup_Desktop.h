--- conflicted
+++ resolved
@@ -165,14 +165,10 @@
     Screen::Array screens;
     std::optional<MouseCursor> currentMouseCursor;
 
-<<<<<<< HEAD
     std::vector<WeakReference<MouseListener>> globalMouseListeners;
     std::unordered_map<void*, ComponentNative*> nativeComponents;
 
-    JUCE_DECLARE_NON_COPYABLE_WITH_LEAK_DETECTOR (Desktop)
-=======
     YUP_DECLARE_NON_COPYABLE_WITH_LEAK_DETECTOR (Desktop)
->>>>>>> cf7b90d6
 };
 
 } // namespace yup