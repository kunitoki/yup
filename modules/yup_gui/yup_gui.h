/*
  ==============================================================================

   This file is part of the YUP library.
   Copyright (c) 2024 - kunitoki@gmail.com

   YUP is an open source library subject to open-source licensing.

   The code included in this file is provided under the terms of the ISC license
   http://www.isc.org/downloads/software-support-policy/isc-license. Permission
   to use, copy, modify, and/or distribute this software for any purpose with or
   without fee is hereby granted provided that the above copyright notice and
   this permission notice appear in all copies.

   YUP IS PROVIDED "AS IS" WITHOUT ANY WARRANTY, AND ALL WARRANTIES, WHETHER
   EXPRESSED OR IMPLIED, INCLUDING MERCHANTABILITY AND FITNESS FOR PURPOSE, ARE
   DISCLAIMED.

  ==============================================================================
*/

/*
  ==============================================================================

  BEGIN_YUP_MODULE_DECLARATION

    ID:                 yup_gui
    vendor:             yup
    version:            1.0.0
    name:               YUP Graphical User Interface
    description:        The essential set of basic YUP user interface.
    website:            https://github.com/kunitoki/yup
    license:            ISC

<<<<<<< HEAD
    dependencies:       juce_events yup_data_model yup_graphics rive
=======
    dependencies:       yup_events yup_graphics rive
>>>>>>> cf7b90d6
    appleFrameworks:    Metal
    enableARC:          1

  END_YUP_MODULE_DECLARATION

  ==============================================================================
*/

#pragma once
#define YUP_GUI_H_INCLUDED

<<<<<<< HEAD
#include <juce_events/juce_events.h>

#include <yup_data_model/yup_data_model.h>
=======
#include <yup_events/yup_events.h>
>>>>>>> cf7b90d6
#include <yup_graphics/yup_graphics.h>

//==============================================================================
/** Config: YUP_ENABLE_COMPONENT_REPAINT_DEBUGGING

    Enable repaint debugging for components.
*/
#ifndef YUP_ENABLE_COMPONENT_REPAINT_DEBUGGING
#define YUP_ENABLE_COMPONENT_REPAINT_DEBUGGING 0
#endif

//==============================================================================

#include <rive/rive.h>

#include <tuple>

//==============================================================================

#include "application/yup_Application.h"
#include "keyboard/yup_KeyModifiers.h"
#include "keyboard/yup_KeyPress.h"
#include "mouse/yup_MouseEvent.h"
#include "mouse/yup_MouseCursor.h"
#include "mouse/yup_MouseWheelData.h"
#include "mouse/yup_MouseListener.h"
#include "clipboard/yup_SystemClipboard.h"
#include "desktop/yup_Screen.h"
#include "desktop/yup_Desktop.h"
#include "component/yup_ComponentNative.h"
#include "component/yup_ComponentStyle.h"
#include "component/yup_Component.h"
#include "widgets/yup_Button.h"
#include "widgets/yup_TextButton.h"
#include "widgets/yup_Label.h"
#include "widgets/yup_Slider.h"
#include "widgets/yup_TextEditor.h"
#include "artboard/yup_Artboard.h"
#include "windowing/yup_DocumentWindow.h"

//==============================================================================

#include "native/yup_WindowingHelpers.h"

//==============================================================================

#include "themes/yup_ApplicationTheme.h"
#include "themes/theme_v1/yup_ThemeVersion1.h"<|MERGE_RESOLUTION|>--- conflicted
+++ resolved
@@ -32,11 +32,7 @@
     website:            https://github.com/kunitoki/yup
     license:            ISC
 
-<<<<<<< HEAD
-    dependencies:       juce_events yup_data_model yup_graphics rive
-=======
-    dependencies:       yup_events yup_graphics rive
->>>>>>> cf7b90d6
+    dependencies:       yup_events yup_data_model yup_graphics rive
     appleFrameworks:    Metal
     enableARC:          1
 
@@ -48,14 +44,11 @@
 #pragma once
 #define YUP_GUI_H_INCLUDED
 
-<<<<<<< HEAD
-#include <juce_events/juce_events.h>
+#include <yup_events/yup_events.h>
+#include <yup_data_model/yup_data_model.h>
+#include <yup_graphics/yup_graphics.h>
 
-#include <yup_data_model/yup_data_model.h>
-=======
-#include <yup_events/yup_events.h>
->>>>>>> cf7b90d6
-#include <yup_graphics/yup_graphics.h>
+#include <rive/rive.h>
 
 //==============================================================================
 /** Config: YUP_ENABLE_COMPONENT_REPAINT_DEBUGGING
@@ -67,8 +60,6 @@
 #endif
 
 //==============================================================================
-
-#include <rive/rive.h>
 
 #include <tuple>
 
