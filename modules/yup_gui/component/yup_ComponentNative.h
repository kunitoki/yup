--- conflicted
+++ resolved
@@ -37,11 +37,7 @@
 
     @see Component
 */
-<<<<<<< HEAD
-class JUCE_API ComponentNative : public ReferenceCountedObject
-=======
-class YUP_API ComponentNative
->>>>>>> cf7b90d6
+class YUP_API ComponentNative : public ReferenceCountedObject
 {
     struct decoratedWindowTag;
     struct resizableWindowTag;
