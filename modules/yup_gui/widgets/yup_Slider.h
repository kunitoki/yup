/*
  ==============================================================================

   This file is part of the YUP library.
   Copyright (c) 2024 - kunitoki@gmail.com

   YUP is an open source library subject to open-source licensing.

   The code included in this file is provided under the terms of the ISC license
   http://www.isc.org/downloads/software-support-policy/isc-license. Permission
   to use, copy, modify, and/or distribute this software for any purpose with or
   without fee is hereby granted provided that the above copyright notice and
   this permission notice appear in all copies.

   YUP IS PROVIDED "AS IS" WITHOUT ANY WARRANTY, AND ALL WARRANTIES, WHETHER
   EXPRESSED OR IMPLIED, INCLUDING MERCHANTABILITY AND FITNESS FOR PURPOSE, ARE
   DISCLAIMED.

  ==============================================================================
*/

namespace yup
{

//==============================================================================

class JUCE_API Slider : public Component
{
public:
    //==============================================================================
<<<<<<< HEAD
    Slider (StringRef componentID);
=======

    Slider (StringRef componentID, const Font& font);
>>>>>>> 44688cf9

    //==============================================================================

    void setValue (float newValue, NotificationType notification = sendNotification);
    float getValue() const;

    void setValueNormalised (float newValue, NotificationType notification = sendNotification);
    float getValueNormalised() const;

    virtual void valueChanged();

    std::function<void (float)> onValueChanged;
    std::function<void (const MouseEvent&)> onDragStart;
    std::function<void (const MouseEvent&)> onDragEnd;

    //==============================================================================

<<<<<<< HEAD
    bool isMouseOver() const;

    //==============================================================================

    struct Style : ReferenceCountedObject
    {
        using Ptr = ReferenceCountedObjectPtr<const Style>;

        Style() = default;

        Style (std::function<void (Graphics&, const Slider&)> p)
            : onPaint (std::move (p))
        {
        }

        std::function<void (Graphics&, const Slider&)> onPaint;
    };

    void setStyle (Style::Ptr newStyle);
    Style::Ptr getStyle() const;

    //==============================================================================
=======
    void setDefaultValue (float newDefaultValue);
    float getDefaultValue() const;

    //==============================================================================

    void setRange (const Range<float>& newRange);
    Range<float> getRange() const;

    //==============================================================================

>>>>>>> 44688cf9
    void resized() override;
    void paint (Graphics& g) override;
    void mouseEnter (const MouseEvent& event) override;
    void mouseExit (const MouseEvent& event) override;
    void mouseDown (const MouseEvent& event) override;
    void mouseUp (const MouseEvent& event) override;
    void mouseDrag (const MouseEvent& event) override;
    void mouseWheel (const MouseEvent& event, const MouseWheelData& data) override;

private:
    void sendValueChanged (NotificationType notification);

    Style::Ptr style;

    Point<float> origin;
    float value = 0.0f;
<<<<<<< HEAD
    bool isMouseOverSlider = false;
=======
    float defaultValue = 0.0f;
    NormalisableRange<float> range = { 0.0f, 1.0f };
    bool isInside = false;
>>>>>>> 44688cf9
    bool isDragging = false;
};

} // namespace yup<|MERGE_RESOLUTION|>--- conflicted
+++ resolved
@@ -28,12 +28,8 @@
 {
 public:
     //==============================================================================
-<<<<<<< HEAD
+
     Slider (StringRef componentID);
-=======
-
-    Slider (StringRef componentID, const Font& font);
->>>>>>> 44688cf9
 
     //==============================================================================
 
@@ -51,7 +47,6 @@
 
     //==============================================================================
 
-<<<<<<< HEAD
     bool isMouseOver() const;
 
     //==============================================================================
@@ -74,7 +69,7 @@
     Style::Ptr getStyle() const;
 
     //==============================================================================
-=======
+
     void setDefaultValue (float newDefaultValue);
     float getDefaultValue() const;
 
@@ -85,7 +80,6 @@
 
     //==============================================================================
 
->>>>>>> 44688cf9
     void resized() override;
     void paint (Graphics& g) override;
     void mouseEnter (const MouseEvent& event) override;
@@ -102,13 +96,9 @@
 
     Point<float> origin;
     float value = 0.0f;
-<<<<<<< HEAD
-    bool isMouseOverSlider = false;
-=======
     float defaultValue = 0.0f;
     NormalisableRange<float> range = { 0.0f, 1.0f };
-    bool isInside = false;
->>>>>>> 44688cf9
+    bool isMouseOverSlider = false;
     bool isDragging = false;
 };
 
