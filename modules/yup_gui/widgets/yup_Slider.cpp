--- conflicted
+++ resolved
@@ -62,7 +62,34 @@
 
 //==============================================================================
 
-<<<<<<< HEAD
+void Slider::setDefaultValue (float newDefaultValue)
+{
+    defaultValue = newDefaultValue;
+}
+
+float Slider::getDefaultValue() const
+{
+    return defaultValue;
+}
+
+//==============================================================================
+
+void Slider::setRange (const Range<float>& newRange)
+{
+    range = newRange;
+
+    setDefaultValue (range.getRange().clipValue (defaultValue));
+
+    setValue (range.getRange().clipValue (value), dontSendNotification);
+}
+
+Range<float> Slider::getRange() const
+{
+    return range.getRange();
+}
+
+//==============================================================================
+
 bool Slider::isMouseOver() const
 {
     return isMouseOverSlider;
@@ -78,32 +105,6 @@
 Slider::Style::Ptr Slider::getStyle() const
 {
     return style;
-=======
-void Slider::setDefaultValue (float newDefaultValue)
-{
-    defaultValue = newDefaultValue;
-}
-
-float Slider::getDefaultValue() const
-{
-    return defaultValue;
-}
-
-//==============================================================================
-
-void Slider::setRange (const Range<float>& newRange)
-{
-    range = newRange;
-
-    setDefaultValue (range.getRange().clipValue (defaultValue));
-
-    setValue (range.getRange().clipValue (value), dontSendNotification);
-}
-
-Range<float> Slider::getRange() const
-{
-    return range.getRange();
->>>>>>> 44688cf9
 }
 
 //==============================================================================
@@ -165,13 +166,7 @@
 
     origin = event.getPosition();
 
-<<<<<<< HEAD
-    setValue (value + distance);
-=======
     setValueNormalised (getValueNormalised() + distance);
-
-    repaint();
->>>>>>> 44688cf9
 }
 
 void Slider::mouseWheel (const MouseEvent& event, const MouseWheelData& data)
@@ -181,112 +176,14 @@
 
     origin = event.getPosition();
 
-<<<<<<< HEAD
-    setValue (value + distance);
-=======
     setValueNormalised (getValueNormalised() + distance);
-
-    repaint();
->>>>>>> 44688cf9
 }
 
 //==============================================================================
 
 void Slider::paint (Graphics& g)
 {
-<<<<<<< HEAD
     ApplicationTheme::findComponentStyle (style.get()).onPaint (g, *this);
-=======
-    g.setFillColor (Color (0xff3d3d3d));
-    g.fillPath (backgroundPath);
-
-    g.setStrokeColor (Color (0xff2b2b2b));
-    g.setStrokeWidth (proportionOfWidth (0.0175f));
-    g.strokePath (backgroundPath);
-
-    g.setStrokeCap (StrokeCap::Round);
-    g.setStrokeColor (Color (0xff636363));
-    g.setStrokeWidth (proportionOfWidth (0.075f));
-    g.strokePath (backgroundArc);
-
-    g.setStrokeCap (StrokeCap::Round);
-    g.setStrokeColor (isInside ? Color (0xff4ebfff).brighter (0.3f) : Color (0xff4ebfff));
-    g.setStrokeWidth (proportionOfWidth (0.075f));
-    g.strokePath (foregroundArc);
-
-    g.setStrokeCap (StrokeCap::Round);
-    g.setStrokeColor (Color (0xffffffff));
-    g.setStrokeWidth (proportionOfWidth (0.03f));
-    g.strokePath (foregroundLine);
-
-    //g.setFillColor (Color (0xffffffff));
-    //g.fillFittedText (text, getLocalBounds().reduced (5).removeFromBottom (proportionOfWidth (0.1f)));
-
-    //if (hasFocus())
-    //{
-    //    g.setStrokeColor (Color (0xffff5f2b));
-    //    g.strokeRect (getLocalBounds(), proportionOfWidth (0.0175f));
-    //}
-}
-
-//==============================================================================
-
-void Slider::updateRenderItems (bool forceAll)
-{
-    auto bounds = getLocalBounds()
-                      .reduced (proportionOfWidth (0.075f))
-                      .translated (0.0f, proportionOfWidth (0.05f));
-
-    const auto center = bounds.getCenter();
-    const auto realValue = getValueNormalised();
-
-    constexpr auto fromRadians = degreesToRadians (135.0f);
-    constexpr auto toRadians = fromRadians + degreesToRadians (270.0f);
-
-    if (forceAll)
-    {
-        backgroundPath.clear();
-        backgroundPath.addEllipse (bounds.reduced (proportionOfWidth (0.105f)));
-
-        backgroundArc.clear();
-        backgroundArc.addCenteredArc (center,
-                                      bounds.getWidth() / 2.0f,
-                                      bounds.getHeight() / 2.0f,
-                                      0.0f,
-                                      fromRadians,
-                                      toRadians,
-                                      true);
-    }
-
-    const auto toCurrentRadians = fromRadians + degreesToRadians (270.0f) * realValue;
-
-    foregroundArc.clear();
-    foregroundArc.addCenteredArc (center,
-                                  bounds.getWidth() / 2.0f,
-                                  bounds.getHeight() / 2.0f,
-                                  0.0f,
-                                  fromRadians,
-                                  toCurrentRadians,
-                                  true);
-
-    const auto reducedBounds = bounds.reduced (proportionOfWidth (0.175f));
-    const auto pos = center.getPointOnCircumference (
-        reducedBounds.getWidth() / 2.0f,
-        reducedBounds.getHeight() / 2.0f,
-        toCurrentRadians);
-
-    foregroundLine.clear();
-    foregroundLine.addLine (Line<float> (pos, center).keepOnlyStart (0.25f));
-
-    /*
-    if (font.getFont() != nullptr)
-    {
-        text.clear();
-        text.appendText (font, proportionOfHeight(0.1f), proportionOfHeight(0.1f), String (value, 3).toRawUTF8());
-        text.layout (getLocalBounds().reduced (5).removeFromBottom (proportionOfWidth (0.1f)), StyledText::center);
-    }
-    */
->>>>>>> 44688cf9
 }
 
 //==============================================================================
