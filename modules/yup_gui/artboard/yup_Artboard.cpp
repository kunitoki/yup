--- conflicted
+++ resolved
@@ -402,13 +402,8 @@
 
     artboard = std::move (currentArtboard);
     scene = std::move (currentScene);
-<<<<<<< HEAD
+
     stateMachine = currentStateMachine;
-=======
-
-    if (currentStateMachine)
-        stateMachine = currentStateMachine;
->>>>>>> f574d408
 }
 
 //==============================================================================
