--- conflicted
+++ resolved
@@ -139,11 +139,7 @@
 
 void Artboard::resized()
 {
-<<<<<<< HEAD
-    auto scaleDpi = getNativeComponent() ? getNativeComponent()->getScaleDpi() : 1.0f;
-=======
     auto scaleDpi = getScaleDpi();
->>>>>>> e0690b64
     auto scaledBounds = getBounds() * scaleDpi;
 
     auto frameBounds = rive::AABB (
@@ -199,15 +195,8 @@
     if (scene == nullptr || ! event.isLeftButtoDown())
         return;
 
-<<<<<<< HEAD
     auto [x, y] = transformPoint (event.getPosition());
     scene->pointerDown (rive::Vec2D (x, y));
-=======
-    auto [x, y] = event.getPosition() * getScaleDpi();
-
-    auto xy = viewTransform.invertOrIdentity() * rive::Vec2D (x, y);
-    scene->pointerDown (xy);
->>>>>>> e0690b64
 
     repaint();
 }
@@ -217,15 +206,8 @@
     if (scene == nullptr)
         return;
 
-<<<<<<< HEAD
     auto [x, y] = transformPoint (event.getPosition());
     scene->pointerUp (rive::Vec2D (x, y));
-=======
-    auto [x, y] = event.getPosition() * getScaleDpi();
-
-    auto xy = viewTransform.invertOrIdentity() * rive::Vec2D (x, y);
-    scene->pointerUp (xy);
->>>>>>> e0690b64
 
     repaint();
 }
@@ -235,15 +217,8 @@
     if (scene == nullptr)
         return;
 
-<<<<<<< HEAD
     auto [x, y] = transformPoint (event.getPosition());
     scene->pointerMove (rive::Vec2D (x, y));
-=======
-    auto [x, y] = event.getPosition() * getScaleDpi();
-
-    const auto xy = viewTransform.invertOrIdentity() * rive::Vec2D (x, y);
-    scene->pointerMove (xy);
->>>>>>> e0690b64
 
     repaint();
 }
@@ -253,15 +228,8 @@
     if (scene == nullptr || ! event.isLeftButtoDown())
         return;
 
-<<<<<<< HEAD
     auto [x, y] = transformPoint (event.getPosition());
     scene->pointerMove (rive::Vec2D (x, y));
-=======
-    auto [x, y] = event.getPosition() * getScaleDpi();
-
-    const auto xy = viewTransform.invertOrIdentity() * rive::Vec2D (x, y);
-    scene->pointerMove (xy);
->>>>>>> e0690b64
 
     pullEventsFromStateMachines();
 
@@ -373,7 +341,7 @@
 
 Point<float> Artboard::transformPoint (Point<float> point) const
 {
-    point *= getNativeComponent()->getScaleDpi();
+    point *= getScaleDpi();
 
     const auto xy = viewTransform.invertOrIdentity() * rive::Vec2D (point.getX(), point.getY());
     return { xy.x, xy.y };
