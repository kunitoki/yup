/*
  ==============================================================================

   This file is part of the YUP library.
   Copyright (c) 2024 - kunitoki@gmail.com

   YUP is an open source library subject to open-source licensing.

   The code included in this file is provided under the terms of the ISC license
   http://www.isc.org/downloads/software-support-policy/isc-license. Permission
   to use, copy, modify, and/or distribute this software for any purpose with or
   without fee is hereby granted provided that the above copyright notice and
   this permission notice appear in all copies.

   YUP IS PROVIDED "AS IS" WITHOUT ANY WARRANTY, AND ALL WARRANTIES, WHETHER
   EXPRESSED OR IMPLIED, INCLUDING MERCHANTABILITY AND FITNESS FOR PURPOSE, ARE
   DISCLAIMED.

  ==============================================================================
*/

namespace yup
{

//==============================================================================

Path::Path()
    : path (rive::make_rcp<rive::RiveRenderPath>())
{
}

Path::Path (float x, float y)
    : Path()
{
    moveTo (x, y);
}

Path::Path (const Point<float>& p)
    : Path()
{
    moveTo (p);
}

Path::Path (rive::rcp<rive::RiveRenderPath> newPath)
    : path (std::move (newPath))
{
<<<<<<< HEAD
    auto points = path->getRawPath().points();
=======
    jassert (path != nullptr);
>>>>>>> 44688cf9
}

//==============================================================================

void Path::reserveSpace (int numSegments)
{
    auto& rawPath = const_cast<rive::RawPath&> (path->getRawPath());

    rawPath.reserve (
        rawPath.verbs().size() + static_cast<std::size_t> (numSegments),
        rawPath.points().size() + static_cast<std::size_t> (numSegments) + 1u);
}

//==============================================================================

int Path::size() const
{
    return static_cast<int> (path->getRawPath().verbs().size());
}

//==============================================================================

void Path::clear()
{
    path->rewind();
}

//==============================================================================

Path& Path::moveTo (float x, float y)
{
    path->moveTo (x, y);

    return *this;
}

Path& Path::moveTo (const Point<float>& p)
{
    return moveTo (p.getX(), p.getY());
}

//==============================================================================

Path& Path::lineTo (float x, float y)
{
    path->lineTo (x, y);

    return *this;
}

Path& Path::lineTo (const Point<float>& p)
{
    return lineTo (p.getX(), p.getY());
}

//==============================================================================

Path& Path::quadTo (float x, float y, float x1, float y1)
{
    const auto& rawPath = path->getRawPath();
    if (rawPath.points().empty())
        moveTo (x, y);

    const rive::Vec2D& last = rawPath.points().back();

    path->cubic (rive::Vec2D::lerp (last, rive::Vec2D (x1, y1), 2 / 3.f),
                 rive::Vec2D::lerp (rive::Vec2D (x, y), rive::Vec2D (x1, y1), 2 / 3.f),
                 rive::Vec2D (x, y));

    return *this;
}

Path& Path::quadTo (const Point<float>& p, float x1, float y1)
{
    return quadTo (p.getX(), p.getY(), x1, y1);
}

//==============================================================================

Path& Path::cubicTo (float x, float y, float x1, float y1, float x2, float y2)
{
    path->cubicTo (x, y, x1, y1, x2, y2);

    return *this;
}

Path& Path::cubicTo (const Point<float>& p, float x1, float y1, float x2, float y2)
{
    return cubicTo (p.getX(), p.getY(), x1, y1, x2, y2);
}

//==============================================================================

Path& Path::close()
{
    path->close();

    return *this;
}

//==============================================================================

Path& Path::addLine (const Point<float>& p1, const Point<float>& p2)
{
    moveTo (p1);
    lineTo (p2);

    return *this;
}

Path& Path::addLine (const Line<float>& line)
{
    moveTo (line.getStart());
    lineTo (line.getEnd());

    return *this;
}

//==============================================================================

Path& Path::addRectangle (float x, float y, float width, float height)
{
    reserveSpace (size() + 5);

    moveTo (x, y);
    lineTo (x + width, y);
    lineTo (x + width, y + height);
    lineTo (x, y + height);
    lineTo (x, y);

    return *this;
}

Path& Path::addRectangle (const Rectangle<float>& rect)
{
    return addRectangle (rect.getX(), rect.getY(), rect.getWidth(), rect.getHeight());
}

//==============================================================================

Path& Path::addRoundedRectangle (float x, float y, float width, float height, float radiusTopLeft, float radiusTopRight, float radiusBottomLeft, float radiusBottomRight)
{
    reserveSpace (size() + 10);

    radiusTopLeft = jmin (radiusTopLeft, jmin (width / 2.0f, height / 2.0f));
    radiusTopRight = jmin (radiusTopRight, jmin (width / 2.0f, height / 2.0f));
    radiusBottomLeft = jmin (radiusBottomLeft, jmin (width / 2.0f, height / 2.0f));
    radiusBottomRight = jmin (radiusBottomRight, jmin (width / 2.0f, height / 2.0f));

    moveTo (x + radiusTopLeft, y);
    lineTo (x + width - radiusTopRight, y);
    cubicTo (x + width - radiusTopRight * 0.55f, y, x + width, y + radiusTopRight * 0.45f, x + width, y + radiusTopRight);
    lineTo (x + width, y + height - radiusBottomRight);
    cubicTo (x + width, y + height - radiusBottomRight * 0.55f, x + width - radiusBottomRight * 0.55f, y + height, x + width - radiusBottomRight, y + height);
    lineTo (x + radiusBottomLeft, y + height);
    cubicTo (x + radiusBottomLeft * 0.55f, y + height, x, y + height - radiusBottomLeft * 0.55f, x, y + height - radiusBottomLeft);
    lineTo (x, y + radiusTopLeft);
    cubicTo (x, y + radiusTopLeft * 0.55f, x + radiusTopLeft * 0.55f, y, x + radiusTopLeft, y);
    lineTo (x + radiusTopLeft, y);

    return *this;
}

Path& Path::addRoundedRectangle (float x, float y, float width, float height, float radius)
{
    return addRoundedRectangle (x, y, width, height, radius, radius, radius, radius);
}

Path& Path::addRoundedRectangle (const Rectangle<float>& rect, float radiusTopLeft, float radiusTopRight, float radiusBottomLeft, float radiusBottomRight)
{
    return addRoundedRectangle (rect.getX(), rect.getY(), rect.getWidth(), rect.getHeight(), radiusTopLeft, radiusTopRight, radiusBottomLeft, radiusBottomRight);
}

Path& Path::addRoundedRectangle (const Rectangle<float>& rect, float radius)
{
    return addRoundedRectangle (rect.getX(), rect.getY(), rect.getWidth(), rect.getHeight(), radius, radius, radius, radius);
}

//==============================================================================

Path& Path::addEllipse (float x, float y, float width, float height)
{
    reserveSpace (size() + 6);

    const float rx = width * 0.5f;
    const float ry = height * 0.5f;
    const float cx = x + rx;
    const float cy = y + ry;
    const float dx = rx * 0.5522847498;
    const float dy = ry * 0.5522847498;

    moveTo (cx + rx, cy);
    cubicTo (cx + rx, cy - dy, cx + dx, cy - ry, cx, cy - ry);
    cubicTo (cx - dx, cy - ry, cx - rx, cy - dy, cx - rx, cy);
    cubicTo (cx - rx, cy + dy, cx - dx, cy + ry, cx, cy + ry);
    cubicTo (cx + dx, cy + ry, cx + rx, cy + dy, cx + rx, cy);
    close();

    return *this;
}

Path& Path::addEllipse (const Rectangle<float>& r)
{
    return addEllipse (r.getX(), r.getY(), r.getWidth(), r.getHeight());
}

//==============================================================================

Path& Path::addCenteredEllipse (float centerX, float centerY, float radiusX, float radiusY)
{
    reserveSpace (size() + 6);

    const float rx = radiusX;
    const float ry = radiusY;
    const float cx = centerX;
    const float cy = centerY;
    const float dx = rx * 0.5522847498;
    const float dy = ry * 0.5522847498;

    moveTo (cx + rx, cy);
    cubicTo (cx + rx, cy - dy, cx + dx, cy - ry, cx, cy - ry);
    cubicTo (cx - dx, cy - ry, cx - rx, cy - dy, cx - rx, cy);
    cubicTo (cx - rx, cy + dy, cx - dx, cy + ry, cx, cy + ry);
    cubicTo (cx + dx, cy + ry, cx + rx, cy + dy, cx + rx, cy);
    close();

    return *this;
}

Path& Path::addCenteredEllipse (const Point<float>& center, float radiusX, float radiusY)
{
    return addCenteredEllipse (center.getX(), center.getY(), radiusX, radiusY);
}

Path& Path::addCenteredEllipse (const Point<float>& center, const Size<float>& diameter)
{
    return addCenteredEllipse (center.getX(), center.getY(), diameter.getWidth() / 2.0f, diameter.getHeight() / 2.0f);
}

//==============================================================================

Path& Path::addArc (float x, float y, float width, float height, float fromRadians, float toRadians, bool startAsNewSubPath)
{
    const float radiusX = width * 0.5f;
    const float radiusY = height * 0.5f;

    addCenteredArc (x + radiusX, y + radiusY, radiusX, radiusY, 0.0f, fromRadians, toRadians, startAsNewSubPath);

    return *this;
}

Path& Path::addArc (const Rectangle<float>& rect,
                    float fromRadians,
                    float toRadians,
                    bool startAsNewSubPath)
{
    return addArc (rect.getX(), rect.getY(), rect.getWidth(), rect.getHeight(), fromRadians, toRadians, startAsNewSubPath);
}

Path& Path::addCenteredArc (float centerX, float centerY, float radiusX, float radiusY, float rotationOfEllipse, float fromRadians, float toRadians, bool startAsNewSubPath)
{
    const int segments = jlimit (2, 54, static_cast<int> ((toRadians - fromRadians) / 0.1f));

    const float delta = (toRadians - fromRadians) / segments;
    const float cosTheta = std::cos (rotationOfEllipse);
    const float sinTheta = std::sin (rotationOfEllipse);

    // Initialize variables for the loop
    float x = std::cos (fromRadians) * radiusX;
    float y = std::sin (fromRadians) * radiusY;
    float rotatedX = x * cosTheta - y * sinTheta + centerX;
    float rotatedY = x * sinTheta + y * cosTheta + centerY;

    // Move to the first point if starting a new subpath
    if (startAsNewSubPath)
        moveTo (rotatedX, rotatedY);
    else
        lineTo (rotatedX, rotatedY);

    // Draw lines between points on the arc
    for (int i = 1; i <= segments; i++)
    {
        float angle = fromRadians + i * delta;
        x = std::cos (angle) * radiusX;
        y = std::sin (angle) * radiusY;

        // Apply rotation and translation
        rotatedX = x * cosTheta - y * sinTheta + centerX;
        rotatedY = x * sinTheta + y * cosTheta + centerY;

        // Line to the next point on the arc
        lineTo (rotatedX, rotatedY);
    }

    return *this;
}

Path& Path::addCenteredArc (const Point<float>& center, float radiusX, float radiusY, float rotationOfEllipse, float fromRadians, float toRadians, bool startAsNewSubPath)
{
    return addCenteredArc (center.getX(), center.getY(), radiusX, radiusY, rotationOfEllipse, fromRadians, toRadians, startAsNewSubPath);
}

Path& Path::addCenteredArc (const Point<float>& center, const Size<float>& diameter, float rotationOfEllipse, float fromRadians, float toRadians, bool startAsNewSubPath)
{
    return addCenteredArc (center.getX(), center.getY(), diameter.getWidth() / 2.0f, diameter.getHeight() / 2.0f, rotationOfEllipse, fromRadians, toRadians, startAsNewSubPath);
}

//==============================================================================
Path& Path::appendPath (const Path& other)
{
    path->addRenderPath (other.getRenderPath(), rive::Mat2D());

    return *this;
}

Path& Path::appendPath (const Path& other, const AffineTransform& transform)
{
    path->addRenderPath (other.getRenderPath(), transform.toMat2D());

    return *this;
}

void Path::appendPath (rive::rcp<rive::RiveRenderPath> other)
{
    path->addRenderPath (other.get(), rive::Mat2D());
}

void Path::appendPath (rive::rcp<rive::RiveRenderPath> other, const AffineTransform& transform)
{
    path->addRenderPath (other.get(), transform.toMat2D());
}

//==============================================================================
Path& Path::transform (const AffineTransform& t)
{
    auto newPath = rive::make_rcp<rive::RiveRenderPath>();
    newPath->addRenderPath (path.get(), t.toMat2D());
    path = std::move (newPath);
    return *this;
}

Path Path::transformed (const AffineTransform& t) const
{
    auto newPath = rive::make_rcp<rive::RiveRenderPath>();
    newPath->addRenderPath (path.get(), t.toMat2D());
    return Path { std::move (newPath) };
}

//==============================================================================
Rectangle<float> Path::getBoundingBox() const
{
    const auto& aabb = path->getBounds();
    return { aabb.left(), aabb.top(), aabb.width(), aabb.height() };
}

rive::RiveRenderPath* Path::getRenderPath() const
{
    return path.get();
}

//==============================================================================
namespace
{
bool isControlMarker (String::CharPointerType data)
{
    return ! data.isEmpty() && String ("MmLlHhVvQqCcSsZz").containsChar (*data);
}

void skipWhitespace (String::CharPointerType& data)
{
    while (! data.isEmpty() && data.isWhitespace())
        ++data;
}

void skipWhitespaceOrComma (String::CharPointerType& data)
{
    while (! data.isEmpty() && (data.isWhitespace() || *data == ','))
        ++data;
}

bool parseFlag (String::CharPointerType& data, int& flag)
{
    skipWhitespace (data);

    String number;

    while (! data.isEmpty())
    {
        if (data.isWhitespace() || *data == '.' || *data == ',' || *data == '-' || isControlMarker (data))
            break;

        if (! (*data >= '0' && *data <= '9'))
            break;

        number += *data;
        ++data;
    }

    if (number.isNotEmpty())
    {
        flag = number.getIntValue();

        skipWhitespaceOrComma (data);
        return true;
    }

    return false;
}

bool parseCoordinate (String::CharPointerType& data, float& coord)
{
    skipWhitespace (data);

    String number;
    bool isNegative = false;
    bool pointFound = false;

    if (*data == '-')
    {
        isNegative = true;
        ++data;
    }

    while (! data.isEmpty())
    {
        if (data.isWhitespace() || *data == ',' || *data == '-' || isControlMarker (data))
            break;

        if (*data == '.')
        {
            if (pointFound)
                break;
            pointFound = true;
        }
        else if (! (*data >= '0' && *data <= '9'))
        {
            break;
        }

        number += *data;
        ++data;
    }

    if (number.isNotEmpty())
    {
        coord = number.getFloatValue();
        if (isNegative)
            coord = -coord;

        skipWhitespaceOrComma (data);
        return true;
    }

    return false;
}

bool parseCoordinates (String::CharPointerType& data, float& x, float& y)
{
    if (parseCoordinate (data, x))
    {
        skipWhitespaceOrComma (data);
        if (parseCoordinate (data, y))
        {
            skipWhitespaceOrComma (data);
            return true;
        }
    }

    return false;
}

void handleMoveTo (String::CharPointerType& data, Path& path, float& currentX, float& currentY, float& startX, float& startY, bool relative)
{
    float x, y;

    while (! data.isEmpty()
           && ! isControlMarker (data)
           && parseCoordinates (data, x, y))
    {
        if (relative)
        {
            x += currentX;
            y += currentY;
        }

        path.moveTo (x, y);

        currentX = startX = x;
        currentY = startY = y;

        skipWhitespace (data);
    }
}

void handleLineTo (String::CharPointerType& data, Path& path, float& currentX, float& currentY, bool relative)
{
    float x, y;

    while (! data.isEmpty()
           && ! isControlMarker (data)
           && parseCoordinates (data, x, y))
    {
        if (relative)
        {
            x += currentX;
            y += currentY;
        }

        path.lineTo (x, y);

        currentX = x;
        currentY = y;

        skipWhitespace (data);
    }
}

void handleHorizontalLineTo (String::CharPointerType& data, Path& path, float& currentX, float currentY, bool relative)
{
    float x;

    while (! data.isEmpty()
           && ! isControlMarker (data)
           && parseCoordinate (data, x))
    {
        if (relative)
            x += currentX;

        path.lineTo (x, currentY);

        currentX = x;

        skipWhitespace (data);
    }
}

void handleVerticalLineTo (String::CharPointerType& data, Path& path, float currentX, float& currentY, bool relative)
{
    float y;

    while (! data.isEmpty()
           && ! isControlMarker (data)
           && parseCoordinate (data, y))
    {
        if (relative)
            y += currentY;

        path.lineTo (currentX, y);

        currentY = y;

        skipWhitespace (data);
    }
}

void handleQuadTo (String::CharPointerType& data, Path& path, float& currentX, float& currentY, bool relative)
{
    float x1, y1, x, y;

    while (! data.isEmpty()
           && ! isControlMarker (data)
           && parseCoordinates (data, x1, y1)
           && parseCoordinates (data, x, y))
    {
        if (relative)
        {
            x1 += currentX;
            y1 += currentY;
            x += currentX;
            y += currentY;
        }

        path.quadTo (x1, y1, x, y);

        currentX = x;
        currentY = y;

        skipWhitespace (data);
    }
}

void handleSmoothQuadTo (String::CharPointerType& data, Path& path, float& currentX, float& currentY, float& lastQuadX, float& lastQuadY, bool relative)
{
    float x, y;

    while (! data.isEmpty()
           && ! isControlMarker (data)
           && parseCoordinates (data, x, y))
    {
        float cx, cy;

        // Calculate the control point based on the reflection of the last control point
        if (lastQuadX == currentX && lastQuadY == currentY)
        {
            cx = currentX;
            cy = currentY;
        }
        else
        {
            cx = 2.0f * currentX - lastQuadX;
            cy = 2.0f * currentY - lastQuadY;
        }

        // If the coordinates are relative, adjust them
        if (relative)
        {
            x += currentX;
            y += currentY;
        }

        path.quadTo (cx, cy, x, y);

        // Update the current position
        currentX = x;
        currentY = y;

        // Update the last control point for reflection
        lastQuadX = cx;
        lastQuadY = cy;

        skipWhitespace (data);
    }
}

void handleCubicTo (String::CharPointerType& data, Path& path, float& currentX, float& currentY, bool relative)
{
    float x1, y1, x2, y2, x, y;

    while (! data.isEmpty()
           && ! isControlMarker (data)
           && parseCoordinates (data, x1, y1)
           && parseCoordinates (data, x2, y2)
           && parseCoordinates (data, x, y))
    {
        if (relative)
        {
            x1 += currentX;
            y1 += currentY;
            x2 += currentX;
            y2 += currentY;
            x += currentX;
            y += currentY;
        }

        path.cubicTo (x1, y1, x2, y2, x, y);

        currentX = x;
        currentY = y;

        skipWhitespace (data);
    }
}

void handleSmoothCubicTo (String::CharPointerType& data, Path& path, float& currentX, float& currentY, float& lastControlX, float& lastControlY, bool relative)
{
    float x2, y2, x, y;

    while (! data.isEmpty()
           && ! isControlMarker (data)
           && parseCoordinates (data, x2, y2)
           && parseCoordinates (data, x, y))
    {
        float cx1, cy1;

        // Calculate the first control point based on the reflection of the last control point
        if (lastControlX == currentX && lastControlY == currentY)
        {
            cx1 = currentX;
            cy1 = currentY;
        }
        else
        {
            cx1 = 2.0f * currentX - lastControlX;
            cy1 = 2.0f * currentY - lastControlY;
        }

        // If the coordinates are relative, adjust them
        if (relative)
        {
            x2 += currentX;
            y2 += currentY;
            x += currentX;
            y += currentY;
        }

        path.cubicTo (cx1, cy1, x2, y2, x, y);

        // Update the current position
        currentX = x;
        currentY = y;

        // Update the last control point for reflection
        lastControlX = x2;
        lastControlY = y2;

        skipWhitespace (data);
    }
}

void handleEllipticalArc (String::CharPointerType& data, Path& path, float& currentX, float& currentY, bool relative)
{
    float rx, ry, xAxisRotation, x, y;
    int largeArc, sweep;

    while (! data.isEmpty() && ! isControlMarker (data))
    {
        if (parseCoordinates (data, rx, ry)
            && parseCoordinate (data, xAxisRotation)
            && parseFlag (data, largeArc)
            && parseFlag (data, sweep)
            && parseCoordinates (data, x, y))
        {
            if (relative)
            {
                x += currentX;
                y += currentY;
            }

            if (rx == 0 || ry == 0)
            {
                path.lineTo (x, y);

                currentX = x;
                currentY = y;

                skipWhitespace (data);
                continue;
            }

            // Convert angle from degrees to radians
            const float angleRad = degreesToRadians (xAxisRotation);

            // Calculate the midpoint between the start and end points
            const float dx = (currentX - x) / 2.0f;
            const float dy = (currentY - y) / 2.0f;

            // Apply the rotation to the midpoint
            float cosAngle = std::cos (angleRad);
            float sinAngle = std::sin (angleRad);
            float x1Prime = cosAngle * dx + sinAngle * dy;
            float y1Prime = -sinAngle * dx + cosAngle * dy;

            // Ensure radii are large enough
            float rxSq = rx * rx;
            float rySq = ry * ry;
            float x1PrimeSq = x1Prime * x1Prime;
            float y1PrimeSq = y1Prime * y1Prime;

            // Correct radii if they are too small
            float radiiScale = x1PrimeSq / rxSq + y1PrimeSq / rySq;
            if (radiiScale > 1)
            {
                float scale = std::sqrt (radiiScale);
                rx *= scale;
                ry *= scale;
                rxSq = rx * rx;
                rySq = ry * ry;
            }

            // Calculate the center point (cx, cy)
            float sign = (largeArc != sweep) ? 1.0f : -1.0f;
            float sqrtFactor = std::sqrt ((rxSq * rySq - rxSq * y1PrimeSq - rySq * x1PrimeSq) / (rxSq * y1PrimeSq + rySq * x1PrimeSq));
            float cxPrime = sign * sqrtFactor * (rx * y1Prime / ry);
            float cyPrime = sign * sqrtFactor * (-ry * x1Prime / rx);

            // Transform the center point back to the original coordinate system
            float centreX = cosAngle * cxPrime - sinAngle * cyPrime + (currentX + x) / 2.0f;
            float centreY = sinAngle * cxPrime + cosAngle * cyPrime + (currentY + y) / 2.0f;

            // Calculate the start angle and delta angle
            float ux = (x1Prime - cxPrime) / rx;
            float uy = (y1Prime - cyPrime) / ry;
            float vx = (-x1Prime - cxPrime) / rx;
            float vy = (-y1Prime - cyPrime) / ry;

            float startAngle = std::atan2 (uy, ux);
            float deltaAngle = std::atan2 (ux * vy - uy * vx, ux * vx + uy * vy);

            if (! sweep && deltaAngle > 0)
            {
                deltaAngle -= MathConstants<float>::twoPi;
            }
            else if (sweep && deltaAngle < 0)
            {
                deltaAngle += MathConstants<float>::twoPi;
            }

            // Ensure the delta angle is within the range [-2π, 2π]
            deltaAngle = std::fmod (deltaAngle, MathConstants<float>::twoPi);

            // Add the arc to the path
            path.addCenteredArc (centreX, centreY, rx, ry, xAxisRotation, startAngle, startAngle + deltaAngle, true);

            // Update the current position
            currentX = x;
            currentY = y;

            skipWhitespace (data);
        }
        else
        {
            break;
        }
    }
}

} // namespace

bool Path::parsePathData (const String& pathData)
{
    // https://dev.w3.org/SVG/tools/svgweb/samples/svg-files/

    String::CharPointerType data = pathData.getCharPointer();

    float currentX = 0.0f, currentY = 0.0f;
    float startX = 0.0f, startY = 0.0f;
    float lastControlX = currentX, lastControlY = currentY;
    float lastQuadX = currentX, lastQuadY = currentY;

    while (! data.isEmpty())
    {
        juce_wchar command = *data;

        data++;

        skipWhitespace (data);

        switch (command)
        {
            case 'M': // Move to absolute
            case 'm': // Move to relative
                handleMoveTo (data, *this, currentX, currentY, startX, startY, command == 'm');
                break;

            case 'L': // Line to absolute
            case 'l': // Line to relative
                handleLineTo (data, *this, currentX, currentY, command == 'l');
                break;

            case 'H': // Horizontal line to absolute
            case 'h': // Horizontal line to relative
                handleHorizontalLineTo (data, *this, currentX, currentY, command == 'h');
                break;

            case 'V': // Vertical line to absolute
            case 'v': // Vertical line to relative
                handleVerticalLineTo (data, *this, currentX, currentY, command == 'v');
                break;

            case 'Q': // Quadratic Bezier curve to absolute
            case 'q': // Quadratic Bezier curve to relative
                handleQuadTo (data, *this, currentX, currentY, command == 'q');
                lastQuadX = currentX;
                lastQuadY = currentY;
                break;

            case 'T': // Quadratic Smooth Bezier curve to absolute
            case 't': // Quadratic Smooth Bezier curve to relative
                handleSmoothQuadTo (data, *this, currentX, currentY, lastQuadX, lastQuadY, command == 'q');
                break;

            case 'C': // Cubic Bezier curve to absolute
            case 'c': // Cubic Bezier curve to relative
                handleCubicTo (data, *this, currentX, currentY, command == 'c');
                lastControlX = currentX;
                lastControlY = currentY;
                break;

            case 'S': // Cubic Smooth Bezier curve to absolute
            case 's': // Cubic Smooth Bezier curve to relative
                handleSmoothCubicTo (data, *this, currentX, currentY, lastControlX, lastControlY, command == 's');
                break;

            case 'A': // Elliptical Arc to absolute
            case 'a': // Elliptical Arc to relative
                handleEllipticalArc (data, *this, currentX, currentY, command == 'a');
                break;

            case 'Z': // Close path
            case 'z': // Close path
                close();
                currentX = startX;
                currentY = startY;
                lastControlX = currentX;
                lastControlY = currentY;
                lastQuadX = currentX;
                lastQuadY = currentY;
                break;

            default:
                break;
        }

        skipWhitespace (data);
    }

    return true;
}

} // namespace yup<|MERGE_RESOLUTION|>--- conflicted
+++ resolved
@@ -44,11 +44,7 @@
 Path::Path (rive::rcp<rive::RiveRenderPath> newPath)
     : path (std::move (newPath))
 {
-<<<<<<< HEAD
-    auto points = path->getRawPath().points();
-=======
     jassert (path != nullptr);
->>>>>>> 44688cf9
 }
 
 //==============================================================================
