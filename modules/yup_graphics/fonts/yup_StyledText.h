/*
  ==============================================================================

   This file is part of the YUP library.
   Copyright (c) 2024 - kunitoki@gmail.com

   YUP is an open source library subject to open-source licensing.

   The code included in this file is provided under the terms of the ISC license
   http://www.isc.org/downloads/software-support-policy/isc-license. Permission
   to use, copy, modify, and/or distribute this software for any purpose with or
   without fee is hereby granted provided that the above copyright notice and
   this permission notice appear in all copies.

   YUP IS PROVIDED "AS IS" WITHOUT ANY WARRANTY, AND ALL WARRANTIES, WHETHER
   EXPRESSED OR IMPLIED, INCLUDING MERCHANTABILITY AND FITNESS FOR PURPOSE, ARE
   DISCLAIMED.

  ==============================================================================
*/

namespace yup
{

//==============================================================================

class YUP_API StyledText
{
public:
    //==============================================================================

    enum HorizontalAlign : uint8_t
    {
        left,
        center,
        right,
        justified
    };

    enum VerticalAlign : uint8_t
    {
        top,
        middle,
        bottom
    };

    enum TextOverflow : uint8_t
    {
        visible,
        ellipsis
    };

    enum TextOrigin : uint8_t
    {
        topOrigin,
        baseline
    };

    enum TextWrap : uint8_t
    {
        wrap = 0,
        noWrap = 1
    };

    //==============================================================================

    StyledText();

    //==============================================================================

    bool isEmpty() const;

    bool needsUpdate() const;

    //==============================================================================

    struct TextModifier
    {
        TextModifier (StyledText& styledText);
        ~TextModifier();

        void clear();

<<<<<<< HEAD
    void appendText (StringRef text,
                     const Font& font,
                     float fontSize = 16.0f,
                     float lineHeight = -1.0f,
                     float letterSpacing = 0.0f);

    void appendText (StringRef text,
                     rive::rcp<rive::RenderPaint> paint,
                     const Font& font,
                     float fontSize = 16.0f,
                     float lineHeight = -1.0f,
                     float letterSpacing = 0.0f);
=======
        void appendText (StringRef text,
                         const Font& font,
                         float fontSize = 16.0f,
                         float lineHeight = -1.0f,
                         float letterSpacing = 0.0f);
>>>>>>> cf7b90d6

        void appendText (StringRef text,
                         rive::rcp<rive::RenderPaint> paint,
                         const Font& font,
                         float fontSize = 16.0f,
                         float lineHeight = -1.0f,
                         float letterSpacing = 0.0f);

        void setOverflow (TextOverflow value);

        void setHorizontalAlign (HorizontalAlign value);

        void setVerticalAlign (VerticalAlign value);

        void setMaxSize (const Size<float>& value);

        void setParagraphSpacing (float value);

        void setWrap (TextWrap value);

    private:
        StyledText& styledText;
    };

    TextModifier startUpdate();

    //==============================================================================

    TextOverflow getOverflow() const;

    HorizontalAlign getHorizontalAlign() const;

    VerticalAlign getVerticalAlign() const;

    Size<float> getMaxSize() const;

    float getParagraphSpacing() const;

    TextWrap getWrap() const;

    //==============================================================================

    Rectangle<float> getComputedTextBounds() const;

    Point<float> getOffset (const Rectangle<float>& area) const;

    //==============================================================================

    Span<const rive::OrderedLine> getOrderedLines() const;

    //==============================================================================

    struct RenderStyle
    {
        RenderStyle (
            rive::rcp<rive::RenderPaint> paint,
            rive::rcp<rive::RenderPath> path,
            bool isEmpty)
            : paint (std::move (paint))
            , path (std::move (path))
            , isEmpty (isEmpty)
        {
        }

        rive::rcp<rive::RenderPaint> paint;
        rive::rcp<rive::RenderPath> path;
        bool isEmpty;
    };

    Span<const RenderStyle* const> getRenderStyles() const;

    //==============================================================================

    /** Find the glyph index at a given position in the text area.

        @param position The position to check

        @returns The glyph index at the position, or -1 if not found
    */
    int getGlyphIndexAtPosition (const Point<float>& position) const;

    /** Get the bounds of the caret at a given character position.

        @param characterIndex The character index to get bounds for

        @returns Rectangle representing the caret bounds
    */
    Rectangle<float> getCaretBounds (int characterIndex) const;

    /** Returns all selection rectangles for multiline selections.

        @param startIndex   The start character index
        @param endIndex     The end character index
        @returns            A vector of rectangles representing the selection
    */
    std::vector<Rectangle<float>> getSelectionRectangles (int startIndex, int endIndex) const;

    /** Validates if a character index is within valid bounds.

        @param characterIndex   The character index to validate
        @returns                True if the index is valid
    */
    bool isValidCharacterIndex (int characterIndex) const;

private:
    friend class TextModifier;

    void clear();

    void appendText (StringRef text,
                     rive::rcp<rive::RenderPaint> paint,
                     const Font& font,
                     float fontSize,
                     float lineHeight,
                     float letterSpacing);

    void setOverflow (TextOverflow value);
    void setHorizontalAlign (HorizontalAlign value);
    void setVerticalAlign (VerticalAlign value);
    void setMaxSize (const Size<float>& value);
    void setParagraphSpacing (float value);
    void setWrap (TextWrap value);

    void update();

    rive::SimpleArray<rive::Paragraph> shape;
    rive::SimpleArray<rive::SimpleArray<rive::GlyphLine>> lines;
    std::vector<rive::OrderedLine> orderedLines;
    rive::GlyphRun ellipsisRun;
    rive::StyledText styledTexts;
    std::vector<RenderStyle> styles;
    std::vector<RenderStyle*> renderStyles;
    rive::GlyphLookup glyphLookup;

    TextOrigin origin = TextOrigin::topOrigin;
    TextOverflow overflow = TextOverflow::visible;
    HorizontalAlign horizontalAlign = HorizontalAlign::left;
    VerticalAlign verticalAlign = VerticalAlign::top;
    TextWrap textWrap = TextWrap::wrap;
    Size<float> maxSize = { -1.0f, -1.0f };
    float paragraphSpacing = 0.0f;
    Rectangle<float> bounds;
    bool isDirty = false;
};

} // namespace yup<|MERGE_RESOLUTION|>--- conflicted
+++ resolved
@@ -81,26 +81,11 @@
 
         void clear();
 
-<<<<<<< HEAD
-    void appendText (StringRef text,
-                     const Font& font,
-                     float fontSize = 16.0f,
-                     float lineHeight = -1.0f,
-                     float letterSpacing = 0.0f);
-
-    void appendText (StringRef text,
-                     rive::rcp<rive::RenderPaint> paint,
-                     const Font& font,
-                     float fontSize = 16.0f,
-                     float lineHeight = -1.0f,
-                     float letterSpacing = 0.0f);
-=======
         void appendText (StringRef text,
                          const Font& font,
                          float fontSize = 16.0f,
                          float lineHeight = -1.0f,
                          float letterSpacing = 0.0f);
->>>>>>> cf7b90d6
 
         void appendText (StringRef text,
                          rive::rcp<rive::RenderPaint> paint,
