--- conflicted
+++ resolved
@@ -141,14 +141,9 @@
 
     void begin (const rive::gpu::RenderContext::FrameDescriptor& frameDescriptor) override
     {
-<<<<<<< HEAD
         m_renderContext->static_impl_cast<rive::gpu::RenderContextGLImpl>()->invalidateGLState();
+
         m_renderContext->beginFrame (frameDescriptor);
-=======
-        m_plsContext->static_impl_cast<rive::gpu::RenderContextGLImpl>()->invalidateGLState();
-
-        m_plsContext->beginFrame (frameDescriptor);
->>>>>>> a5d78f02
     }
 
     void end (void*) override
