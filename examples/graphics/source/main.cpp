/*
  ==============================================================================

   This file is part of the YUP library.
   Copyright (c) 2024 - kunitoki@gmail.com

   YUP is an open source library subject to open-source licensing.

   The code included in this file is provided under the terms of the ISC license
   http://www.isc.org/downloads/software-support-policy/isc-license. Permission
   to use, copy, modify, and/or distribute this software for any purpose with or
   without fee is hereby granted provided that the above copyright notice and
   this permission notice appear in all copies.

   YUP IS PROVIDED "AS IS" WITHOUT ANY WARRANTY, AND ALL WARRANTIES, WHETHER
   EXPRESSED OR IMPLIED, INCLUDING MERCHANTABILITY AND FITNESS FOR PURPOSE, ARE
   DISCLAIMED.

  ==============================================================================
*/

#include <juce_core/juce_core.h>
#include <juce_events/juce_events.h>
#include <juce_audio_devices/juce_audio_devices.h>
#include <yup_graphics/yup_graphics.h>
#include <yup_gui/yup_gui.h>

#include <memory>
#include <cmath> // For sine wave generation

<<<<<<< HEAD
//==============================================================================

class SineWaveGenerator
{
public:
    SineWaveGenerator()
        : sampleRate (44100.0)
        , currentAngle (0.0)
        , frequency (0.0)
        , amplitude (0.0)
    {
    }

    void setSampleRate (double newSampleRate)
    {
        sampleRate = newSampleRate;

        frequency.reset (newSampleRate, 0.1);
        amplitude.reset (newSampleRate, 0.1);
    }

    void setFrequency (double newFrequency, bool immediate = false)
    {
        if (immediate)
            frequency.setCurrentAndTargetValue ((juce::MathConstants<double>::twoPi * newFrequency) / sampleRate);
        else
            frequency.setTargetValue ((juce::MathConstants<double>::twoPi * newFrequency) / sampleRate);
    }

    void setAmplitude (float newAmplitude)
    {
        amplitude.setTargetValue (newAmplitude);
    }

    float getAmplitude() const
    {
        return amplitude.getCurrentValue();
    }

    float getNextSample()
    {
        auto sample = std::sin (currentAngle) * amplitude.getNextValue();

        currentAngle += frequency.getNextValue();
        if (currentAngle >= juce::MathConstants<double>::twoPi)
            currentAngle -= juce::MathConstants<double>::twoPi;

        return static_cast<float> (sample);
    }

private:
    double sampleRate;
    double currentAngle;
    yup::SmoothedValue<float> frequency;
    yup::SmoothedValue<float> amplitude;
};

//==============================================================================

class Oscilloscope : public yup::Component
{
public:
    Oscilloscope()
        : Component ("Oscilloscope")
    {
    }

    void setRenderData (const std::vector<float>& data, int newReadPos)
    {
        renderData.resize (data.size());

        for (std::size_t i = 0; i < data.size(); ++i)
            renderData[i] = data[i];
    }

    void paint (yup::Graphics& g) override
    {
        auto bounds = getLocalBounds();

        g.setFillColor (0xff101010);
        g.fillAll();

        g.setStrokeColor (0xff4b4bff);
        g.setStrokeWidth (1.0f);
        g.strokeRect (bounds);

        if (renderData.empty())
            return;

        float xSize = getWidth() / float (renderData.size());

        path.clear();
        path.reserveSpace ((int) renderData.size());

        path.moveTo (0.0f, (renderData[0] + 1.0f) * 0.5f * getHeight());

        for (std::size_t i = 1; i < renderData.size(); ++i)
            path.lineTo (i * xSize, (renderData[i] + 1.0f) * 0.5f * getHeight());

        g.setStrokeWidth (1.0f);
        g.strokePath (path);
    }

private:
    std::vector<float> renderData;
    yup::Path path;
};
=======
#if JUCE_ANDROID
#include <BinaryData.h>
#endif

#include "examples/Audio.h"
#include "examples/LayoutFonts.h"
#include "examples/VariableFonts.h"
#include "examples/Paths.h"
>>>>>>> 44688cf9

//==============================================================================

class CustomWindow
    : public yup::DocumentWindow
    , public yup::Timer
{
public:
    CustomWindow()
        : yup::DocumentWindow (yup::ComponentNative::Options()
                                   .withAllowedHighDensityDisplay (true),
                               yup::Color (0xff404040))
    {
        setTitle ("main");

#if JUCE_WASM
        auto baseFilePath = yup::File ("/data");
#else
        auto baseFilePath = yup::File (__FILE__).getParentDirectory().getSiblingFile ("data");
#endif

<<<<<<< HEAD
=======
        // Load the font
        {
#if JUCE_ANDROID
            yup::MemoryBlock mb (yup::RobotoFont_data, yup::RobotoFont_size);
            if (auto result = font.loadFromData (mb); result.failed())
                yup::Logger::outputDebugString (result.getErrorMessage());
#else
            auto fontFilePath = baseFilePath.getChildFile ("RobotoFlex-VariableFont.ttf");
            if (auto result = font.loadFromFile (fontFilePath); result.failed())
                yup::Logger::outputDebugString (result.getErrorMessage());
#endif
        }

        /*
>>>>>>> 44688cf9
        // Load an image
        {
            yup::MemoryBlock mb;
            auto imageFile = baseFilePath.getChildFile ("logo.png");
            if (imageFile.loadFileAsData (mb))
            {
                auto loadedImage = yup::Image::loadFromData (mb.asBytes());
                if (loadedImage.wasOk())
                    image = std::move (loadedImage.getReference());
            }
            else
            {
                yup::Logger::outputDebugString ("Unable to load requested image");
            }
        }
        */

        // Add the demos
        int demo = 1;

        if (demo == 0)
        {
            components.add (std::make_unique<AudioExample> (font));
            addAndMakeVisible (components.getLast());
        }

        if (demo == 1)
        {
<<<<<<< HEAD
            auto slider = sliders.add (std::make_unique<yup::Slider> (yup::String (i)));

            slider->onValueChanged = [this, i, sampleRate] (float value)
            {
                sineWaveGenerators[i]->setFrequency (440.0 * std::pow (1.1, i + value));
                sineWaveGenerators[i]->setAmplitude (value * 0.5);
            };

            addAndMakeVisible (slider);
        }

        // Add buttons
        button = std::make_unique<yup::TextButton> ("Randomize");
        button->onClick = [this]
=======
            components.add (std::make_unique<LayoutFontsExample> (font));
            addAndMakeVisible (components.getLast());
        }

        if (demo == 2)
>>>>>>> 44688cf9
        {
            components.add (std::make_unique<VariableFontsExample> (font));
            addAndMakeVisible (components.getLast());
        }

        if (demo == 3)
        {
            components.add (std::make_unique<PathsExample>());
            addAndMakeVisible (components.getLast());
        }

        // Timer
        startTimerHz (10);
    }

    ~CustomWindow() override
    {
    }

    void resized() override
    {
        for (auto& component : components)
            component->setBounds (getLocalBounds());
    }

    void paint (yup::Graphics& g) override
    {
        yup::DocumentWindow::paint (g);

        //g.drawImageAt (image, getLocalBounds().getCenter());
    }

    /*
    void paintOverChildren (yup::Graphics& g) override
    {
        if (! image.isValid())
            return;

        g.setBlendMode (yup::BlendMode::ColorDodge);
        g.setOpacity (1.0f);
        g.drawImageAt (image, getLocalBounds().getCenter());
    }
    */

    void keyDown (const yup::KeyPress& keys, const yup::Point<float>& position) override
    {
        switch (keys.getKey())
        {
            case yup::KeyPress::textQKey:
                std::cout << 'a';
                break;

            case yup::KeyPress::escapeKey:
                userTriedToCloseWindow();
                break;

            case yup::KeyPress::textAKey:
                getNativeComponent()->enableAtomicMode (! getNativeComponent()->isAtomicModeEnabled());
                break;

            case yup::KeyPress::textWKey:
                getNativeComponent()->enableWireframe (! getNativeComponent()->isWireframeEnabled());
                break;

            case yup::KeyPress::textZKey:
                setFullScreen (! isFullScreen());
                break;
        }
    }

    void timerCallback() override
    {
        updateWindowTitle();
    }

    void userTriedToCloseWindow() override
    {
        yup::YUPApplication::getInstance()->systemRequestedQuit();
    }

private:
    void updateWindowTitle()
    {
        yup::String title;

        auto currentFps = getNativeComponent()->getCurrentFrameRate();
        title << "[" << yup::String (currentFps, 1) << " FPS]";
        title << " | YUP On Rive Renderer";

        if (getNativeComponent()->isAtomicModeEnabled())
            title << " (atomic)";

        auto [width, height] = getNativeComponent()->getContentSize();
        title << " | " << width << " x " << height;

        setTitle (title);
    }

    yup::OwnedArray<yup::Component> components;

    yup::Font font;

    yup::Image image;
};

//==============================================================================

struct Application : yup::YUPApplication
{
    Application() = default;

    const yup::String getApplicationName() override
    {
        return "yup! graphics";
    }

    const yup::String getApplicationVersion() override
    {
        return "1.0";
    }

    void initialise (const yup::String& commandLineParameters) override
    {
        YUP_PROFILE_START();

        yup::Logger::outputDebugString ("Starting app " + commandLineParameters);

        window = std::make_unique<CustomWindow>();

#if JUCE_IOS
        window->centreWithSize ({ 320, 480 });
#elif JUCE_ANDROID
        window->centreWithSize ({ 1080, 2400 });
        // window->setFullScreen(true);
#else
        window->centreWithSize ({ 600, 800 });
#endif

        window->setVisible (true);
    }

    void shutdown() override
    {
        yup::Logger::outputDebugString ("Shutting down");

        window.reset();

        YUP_PROFILE_STOP();
    }

private:
    std::unique_ptr<CustomWindow> window;
};

START_JUCE_APPLICATION (Application)<|MERGE_RESOLUTION|>--- conflicted
+++ resolved
@@ -28,124 +28,10 @@
 #include <memory>
 #include <cmath> // For sine wave generation
 
-<<<<<<< HEAD
-//==============================================================================
-
-class SineWaveGenerator
-{
-public:
-    SineWaveGenerator()
-        : sampleRate (44100.0)
-        , currentAngle (0.0)
-        , frequency (0.0)
-        , amplitude (0.0)
-    {
-    }
-
-    void setSampleRate (double newSampleRate)
-    {
-        sampleRate = newSampleRate;
-
-        frequency.reset (newSampleRate, 0.1);
-        amplitude.reset (newSampleRate, 0.1);
-    }
-
-    void setFrequency (double newFrequency, bool immediate = false)
-    {
-        if (immediate)
-            frequency.setCurrentAndTargetValue ((juce::MathConstants<double>::twoPi * newFrequency) / sampleRate);
-        else
-            frequency.setTargetValue ((juce::MathConstants<double>::twoPi * newFrequency) / sampleRate);
-    }
-
-    void setAmplitude (float newAmplitude)
-    {
-        amplitude.setTargetValue (newAmplitude);
-    }
-
-    float getAmplitude() const
-    {
-        return amplitude.getCurrentValue();
-    }
-
-    float getNextSample()
-    {
-        auto sample = std::sin (currentAngle) * amplitude.getNextValue();
-
-        currentAngle += frequency.getNextValue();
-        if (currentAngle >= juce::MathConstants<double>::twoPi)
-            currentAngle -= juce::MathConstants<double>::twoPi;
-
-        return static_cast<float> (sample);
-    }
-
-private:
-    double sampleRate;
-    double currentAngle;
-    yup::SmoothedValue<float> frequency;
-    yup::SmoothedValue<float> amplitude;
-};
-
-//==============================================================================
-
-class Oscilloscope : public yup::Component
-{
-public:
-    Oscilloscope()
-        : Component ("Oscilloscope")
-    {
-    }
-
-    void setRenderData (const std::vector<float>& data, int newReadPos)
-    {
-        renderData.resize (data.size());
-
-        for (std::size_t i = 0; i < data.size(); ++i)
-            renderData[i] = data[i];
-    }
-
-    void paint (yup::Graphics& g) override
-    {
-        auto bounds = getLocalBounds();
-
-        g.setFillColor (0xff101010);
-        g.fillAll();
-
-        g.setStrokeColor (0xff4b4bff);
-        g.setStrokeWidth (1.0f);
-        g.strokeRect (bounds);
-
-        if (renderData.empty())
-            return;
-
-        float xSize = getWidth() / float (renderData.size());
-
-        path.clear();
-        path.reserveSpace ((int) renderData.size());
-
-        path.moveTo (0.0f, (renderData[0] + 1.0f) * 0.5f * getHeight());
-
-        for (std::size_t i = 1; i < renderData.size(); ++i)
-            path.lineTo (i * xSize, (renderData[i] + 1.0f) * 0.5f * getHeight());
-
-        g.setStrokeWidth (1.0f);
-        g.strokePath (path);
-    }
-
-private:
-    std::vector<float> renderData;
-    yup::Path path;
-};
-=======
-#if JUCE_ANDROID
-#include <BinaryData.h>
-#endif
-
 #include "examples/Audio.h"
 #include "examples/LayoutFonts.h"
 #include "examples/VariableFonts.h"
 #include "examples/Paths.h"
->>>>>>> 44688cf9
 
 //==============================================================================
 
@@ -167,23 +53,9 @@
         auto baseFilePath = yup::File (__FILE__).getParentDirectory().getSiblingFile ("data");
 #endif
 
-<<<<<<< HEAD
-=======
-        // Load the font
-        {
-#if JUCE_ANDROID
-            yup::MemoryBlock mb (yup::RobotoFont_data, yup::RobotoFont_size);
-            if (auto result = font.loadFromData (mb); result.failed())
-                yup::Logger::outputDebugString (result.getErrorMessage());
-#else
-            auto fontFilePath = baseFilePath.getChildFile ("RobotoFlex-VariableFont.ttf");
-            if (auto result = font.loadFromFile (fontFilePath); result.failed())
-                yup::Logger::outputDebugString (result.getErrorMessage());
-#endif
-        }
+		auto font = yup::ApplicationTheme::getGlobalTheme()->getDefaultFont();
 
         /*
->>>>>>> 44688cf9
         // Load an image
         {
             yup::MemoryBlock mb;
@@ -212,28 +84,11 @@
 
         if (demo == 1)
         {
-<<<<<<< HEAD
-            auto slider = sliders.add (std::make_unique<yup::Slider> (yup::String (i)));
-
-            slider->onValueChanged = [this, i, sampleRate] (float value)
-            {
-                sineWaveGenerators[i]->setFrequency (440.0 * std::pow (1.1, i + value));
-                sineWaveGenerators[i]->setAmplitude (value * 0.5);
-            };
-
-            addAndMakeVisible (slider);
-        }
-
-        // Add buttons
-        button = std::make_unique<yup::TextButton> ("Randomize");
-        button->onClick = [this]
-=======
             components.add (std::make_unique<LayoutFontsExample> (font));
             addAndMakeVisible (components.getLast());
         }
 
         if (demo == 2)
->>>>>>> 44688cf9
         {
             components.add (std::make_unique<VariableFontsExample> (font));
             addAndMakeVisible (components.getLast());
