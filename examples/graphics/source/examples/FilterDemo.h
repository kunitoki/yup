/*
  ==============================================================================

   This file is part of the YUP library.
   Copyright (c) 2025 - kunitoki@gmail.com

   YUP is an open source library subject to open-source licensing.

   The code included in this file is provided under the terms of the ISC license
   http://www.isc.org/downloads/software-support-policy/isc-license. Permission
   to use, copy, modify, and/or distribute this software for any purpose with or
   without fee is hereby granted provided that the above copyright notice and
   this permission notice appear in all copies.

   YUP IS PROVIDED "AS IS" WITHOUT ANY WARRANTY, AND ALL WARRANTIES, WHETHER
   EXPRESSED OR IMPLIED, INCLUDING MERCHANTABILITY AND FITNESS FOR PURPOSE, ARE
   DISCLAIMED.

  ==============================================================================
*/

#pragma once

#include <yup_dsp/yup_dsp.h>

#include <memory>
#include <random>
#include <chrono>

//==============================================================================

class WhiteNoiseGenerator
{
public:
    WhiteNoiseGenerator()
        : distribution (-1.0f, 1.0f)
    {
        randomEngine.seed (static_cast<uint32_t> (std::chrono::steady_clock::now().time_since_epoch().count()));
    }

    float getNextSample()
    {
        return distribution (randomEngine) * amplitude.getNextValue();
    }

    void setAmplitude (float newAmplitude)
    {
        amplitude.setTargetValue (newAmplitude);
    }

    void setSampleRate (double sampleRate)
    {
        amplitude.reset (sampleRate, 0.02);
    }

private:
    std::mt19937 randomEngine;
    std::uniform_real_distribution<float> distribution;
    yup::SmoothedValue<float> amplitude { 0.1f };
};

//==============================================================================

class PhaseResponseDisplay : public yup::Component
{
public:
    void updateResponse (const std::vector<yup::Point<double>>& data)
    {
        phaseData = data;
        repaint();
    }

private:
    void paint (yup::Graphics& g) override
    {
        auto bounds = getLocalBounds();

        // Background
        g.setFillColor (yup::Color (0xFF1E1E1E));
        g.fillRect (bounds);

        // Reserve space for labels
        auto titleBounds = bounds.removeFromTop (20);
        auto bottomLabelSpace = bounds.removeFromBottom (20);

        // Grid
        g.setStrokeColor (yup::Color (0xFF333333));
        g.setStrokeWidth (1.0f);

        // Frequency grid lines (logarithmic)
        for (double freq : { 20.0, 50.0, 100.0, 200.0, 500.0, 1000.0, 2000.0, 5000.0, 10000.0, 20000.0 })
        {
            float x = frequencyToX (freq, bounds);
            g.strokeLine ({ x, bounds.getY() }, { x, bounds.getBottom() });
        }

        // Phase grid lines
        for (double phase : { -180.0, -135.0, -90.0, -45.0, 0.0, 45.0, 90.0, 135.0, 180.0 })
        {
            float y = phaseToY (phase, bounds);
            g.strokeLine ({ bounds.getX(), y }, { bounds.getRight(), y });
        }

        // Zero line
        g.setStrokeColor (yup::Color (0xFF666666));
        g.setStrokeWidth (2.0f);
        float y0 = phaseToY (0.0, bounds);
        g.strokeLine ({ bounds.getX(), y0 }, { bounds.getRight(), y0 });

        // Plot phase response
        if (! phaseData.empty())
        {
            yup::Path path;
            bool firstPoint = true;

            g.setStrokeColor (yup::Color (0xFF00FF88));
            g.setStrokeWidth (2.0f);

            for (const auto& point : phaseData)
            {
                float x = frequencyToX (point.getX(), bounds);
                float y = phaseToY (point.getY(), bounds);

                if (firstPoint)
                {
                    path.startNewSubPath (x, y);
                    firstPoint = false;
                }
                else
                {
                    path.lineTo (x, y);
                }
            }

            g.strokePath (path);
        }

        // Labels
        g.setFillColor (yup::Colors::white);
        auto font = yup::ApplicationTheme::getGlobalTheme()->getDefaultFont().withHeight (12.0f);

        // Title
        g.fillFittedText ("Phase Response", font, titleBounds, yup::Justification::center);

        // Frequency labels
        for (double freq : { 100.0, 1000.0, 10000.0 })
        {
            float x = frequencyToX (freq, bounds);
            yup::String label;
            if (freq >= 1000.0)
                label = yup::String (freq / 1000.0, 0) + "k";
            else
                label = yup::String (freq, 0);

            g.fillFittedText (label, font.withHeight (10.0f), { x - 20, bottomLabelSpace.getY(), 40, 15 }, yup::Justification::center);
        }

        // Phase labels
        for (double phase : { -180.0, -90.0, 0.0, 90.0, 180.0 })
        {
            float y = phaseToY (phase, bounds);
            yup::String label = yup::String (phase, 0) + "°";
            g.fillFittedText (label, font.withHeight (10.0f), { bounds.getX() + 5, y - 8, 60, 16 }, yup::Justification::left);
        }
    }

    float frequencyToX (double freq, yup::Rectangle<float> bounds) const
    {
        double logFreq = std::log10 (yup::jlimit (20.0, 20000.0, freq));
        double logMin = std::log10 (20.0);
        double logMax = std::log10 (20000.0);
        return bounds.getX() + (logFreq - logMin) / (logMax - logMin) * bounds.getWidth();
    }

    float phaseToY (double phase, yup::Rectangle<float> bounds) const
    {
        return bounds.getBottom() - (phase + 180.0) / 360.0 * bounds.getHeight();
    }

    std::vector<yup::Point<double>> phaseData;
};

//==============================================================================

class GroupDelayDisplay : public yup::Component
{
public:
    void updateResponse (const std::vector<yup::Point<double>>& data)
    {
        groupDelayData = data;
        repaint();
    }

private:
    void paint (yup::Graphics& g) override
    {
        auto bounds = getLocalBounds();

        // Background
        g.setFillColor (yup::Color (0xFF1E1E1E));
        g.fillRect (bounds);

        // Reserve space for labels
        auto titleBounds = bounds.removeFromTop (20);
        auto bottomLabelSpace = bounds.removeFromBottom (20);

        // Grid
        g.setStrokeColor (yup::Color (0xFF333333));
        g.setStrokeWidth (1.0f);

        // Frequency grid lines
        for (double freq : { 20.0, 50.0, 100.0, 200.0, 500.0, 1000.0, 2000.0, 5000.0, 10000.0, 20000.0 })
        {
            float x = frequencyToX (freq, bounds);
            g.strokeLine ({ x, bounds.getY() }, { x, bounds.getBottom() });
        }

        // Group delay grid lines (in samples at 44.1kHz)
        for (double delay : { 0.0, 1.0, 2.0, 5.0, 10.0, 20.0, 50.0 })
        {
            float y = delayToY (delay, bounds);
            g.strokeLine ({ bounds.getX(), y }, { bounds.getRight(), y });
        }

        // Plot group delay
        if (! groupDelayData.empty())
        {
            yup::Path path;
            bool firstPoint = true;

            g.setStrokeColor (yup::Color (0xFFFF8800));
            g.setStrokeWidth (2.0f);

            for (const auto& point : yup::Span (groupDelayData.data() + 1, groupDelayData.size() - 1))
            {
                float x = frequencyToX (point.getX(), bounds);
                float y = delayToY (point.getY(), bounds);

                if (firstPoint)
                {
                    path.startNewSubPath (x, y);
                    firstPoint = false;
                }
                else
                {
                    path.lineTo (x, y);
                }
            }

            g.strokePath (path);
        }

        // Labels
        g.setFillColor (yup::Colors::white);
        auto font = yup::ApplicationTheme::getGlobalTheme()->getDefaultFont().withHeight (12.0f);

        // Title
        g.fillFittedText ("Group Delay", font, titleBounds, yup::Justification::center);

        // Frequency labels
        for (double freq : { 100.0, 1000.0, 10000.0 })
        {
            float x = frequencyToX (freq, bounds);
            yup::String label;
            if (freq >= 1000.0)
                label = yup::String (freq / 1000.0, 0) + "k";
            else
                label = yup::String (freq, 0);

            g.fillFittedText (label, font.withHeight (10.0f), { x - 20, bottomLabelSpace.getY(), 40, 15 }, yup::Justification::center);
        }

        // Delay labels
        for (double delay : { 0.0, 5.0, 10.0, 50.0 })
        {
            float y = delayToY (delay, bounds);
            yup::String label = yup::String (delay, 0) + "s";
            g.fillFittedText (label, font.withHeight (10.0f), { bounds.getX() + 5, y - 8, 60, 16 }, yup::Justification::left);
        }
    }

    float frequencyToX (double freq, yup::Rectangle<float> bounds) const
    {
        double logFreq = std::log10 (yup::jlimit (20.0, 20000.0, freq));
        double logMin = std::log10 (20.0);
        double logMax = std::log10 (20000.0);
        return bounds.getX() + (logFreq - logMin) / (logMax - logMin) * bounds.getWidth();
    }

    float delayToY (double delay, yup::Rectangle<float> bounds) const
    {
        double maxDelay = 50.0; // Max delay in samples
        return bounds.getBottom() - yup::jlimit (0.0, 1.0, delay / maxDelay) * bounds.getHeight();
    }

    std::vector<yup::Point<double>> groupDelayData;
};

//==============================================================================

class StepResponseDisplay : public yup::Component
{
public:
    void updateResponse (const std::vector<yup::Point<double>>& data)
    {
        stepData = data;
        repaint();
    }

private:
    void paint (yup::Graphics& g) override
    {
        auto bounds = getLocalBounds();

        // Background
        g.setFillColor (yup::Color (0xFF1E1E1E));
        g.fillRect (bounds);

        // Reserve space for labels
        auto titleBounds = bounds.removeFromTop (20);
        auto bottomLabelSpace = bounds.removeFromBottom (20);

        // Grid
        g.setStrokeColor (yup::Color (0xFF333333));
        g.setStrokeWidth (1.0f);

        // Time grid lines
        for (int i = 0; i <= 10; ++i)
        {
            float x = bounds.getX() + i * bounds.getWidth() / 10.0f;
            g.strokeLine ({ x, bounds.getY() }, { x, bounds.getBottom() });
        }

        // Amplitude grid lines
        for (double amp : { -1.0, -0.5, 0.0, 0.5, 1.0 })
        {
            float y = amplitudeToY (amp, bounds);
            g.strokeLine ({ bounds.getX(), y }, { bounds.getRight(), y });
        }

        // Zero line
        g.setStrokeColor (yup::Color (0xFF666666));
        g.setStrokeWidth (2.0f);
        float y0 = amplitudeToY (0.0, bounds);
        g.strokeLine ({ bounds.getX(), y0 }, { bounds.getRight(), y0 });

        // Step reference
        g.setStrokeColor (yup::Color (0xFF444444));
        g.setStrokeWidth (1.0f);
        float y1 = amplitudeToY (1.0, bounds);
        g.strokeLine ({ bounds.getX(), y1 }, { bounds.getRight(), y1 });

        // Plot step response
        if (! stepData.empty())
        {
            yup::Path path;
            bool firstPoint = true;

            g.setStrokeColor (yup::Color (0xFF8888FF));
            g.setStrokeWidth (2.0f);

            for (const auto& point : stepData)
            {
                float x = timeToX (point.getX(), bounds);
                float y = amplitudeToY (point.getY(), bounds);

                if (firstPoint)
                {
                    path.startNewSubPath (x, y);
                    firstPoint = false;
                }
                else
                {
                    path.lineTo (x, y);
                }
            }

            g.strokePath (path);
        }

        // Labels
        g.setFillColor (yup::Colors::white);
        auto font = yup::ApplicationTheme::getGlobalTheme()->getDefaultFont().withHeight (12.0f);

        // Title
        g.fillFittedText ("Step Response", font, titleBounds, yup::Justification::center);

        // Time labels
        for (int i = 0; i <= 5; ++i)
        {
            float x = bounds.getX() + i * bounds.getWidth() / 5.0f;
            yup::String label = yup::String (i * 20.0f, 0) + "s"; // 20 samples per division
            g.fillFittedText (label, font.withHeight (10.0f), { x - 20, bottomLabelSpace.getY(), 40, 15 }, yup::Justification::center);
        }

        // Amplitude labels
        for (double amp : { -1.0, -0.5, 0.0, 0.5, 1.0 })
        {
            float y = amplitudeToY (amp, bounds);
            yup::String label = yup::String (amp, 1);
            g.fillFittedText (label, font.withHeight (10.0f), { bounds.getX() + 5, y - 8, 40, 16 }, yup::Justification::left);
        }
    }

    float timeToX (double time, yup::Rectangle<float> bounds) const
    {
        double maxTime = 100.0; // 100 samples max
        return bounds.getX() + yup::jlimit (0.0, 1.0, time / maxTime) * bounds.getWidth();
    }

    float amplitudeToY (double amplitude, yup::Rectangle<float> bounds) const
    {
        return bounds.getBottom() - yup::jlimit (0.0, 1.0, (amplitude + 1.0) / 2.0) * bounds.getHeight();
    }

    std::vector<yup::Point<double>> stepData;
};

//==============================================================================

class PolesZerosDisplay : public yup::Component
{
public:
    void updatePolesZeros (const std::vector<std::complex<double>>& poles,
                           const std::vector<std::complex<double>>& zeros)
    {
        this->poles = poles;
        this->zeros = zeros;
        repaint();
    }

private:
    void paint (yup::Graphics& g) override
    {
        auto bounds = getLocalBounds();

        // Background
        g.setFillColor (yup::Color (0xFF1E1E1E));
        g.fillRect (bounds);

        // Reserve space for labels
        auto titleBounds = bounds.removeFromTop (20);
        bounds.removeFromBottom (10); // Just a small margin at bottom

        // Unit circle
        auto center = bounds.getCenter();
        float radius = std::min (bounds.getWidth(), bounds.getHeight()) * 0.4f;

        g.setStrokeColor (yup::Color (0xFF666666));
        g.setStrokeWidth (2.0f);
        g.strokeEllipse (center.getX() - radius, center.getY() - radius, radius * 2, radius * 2);

        // Grid lines
        g.setStrokeColor (yup::Color (0xFF333333));
        g.setStrokeWidth (1.0f);

        // Real axis
        g.strokeLine ({ bounds.getX(), center.getY() }, { bounds.getRight(), center.getY() });
        // Imaginary axis
        g.strokeLine ({ center.getX(), bounds.getY() }, { center.getX(), bounds.getBottom() });

        // Concentric circles at 0.5, 0.8 radii
        for (float r : { 0.5f, 0.8f })
        {
            float circleRadius = radius * r;
            g.strokeEllipse (center.getX() - circleRadius, center.getY() - circleRadius, circleRadius * 2, circleRadius * 2);
        }

        // Plot zeros (circles)
        g.setFillColor (yup::Color (0xFF00FF88));
        g.setStrokeColor (yup::Color (0xFF00AA55));
        g.setStrokeWidth (2.0f);

        for (const auto& zero : zeros)
        {
            float x = center.getX() + static_cast<float> (zero.real()) * radius;
            float y = center.getY() - static_cast<float> (zero.imag()) * radius;

            g.strokeEllipse (x - 4, y - 4, 8, 8);
        }

        // Plot poles (crosses)
        g.setStrokeColor (yup::Color (0xFFFF4444));
        g.setStrokeWidth (3.0f);

        for (const auto& pole : poles)
        {
            float x = center.getX() + static_cast<float> (pole.real()) * radius;
            float y = center.getY() - static_cast<float> (pole.imag()) * radius;

            g.strokeLine ({ x - 5, y - 5 }, { x + 5, y + 5 });
            g.strokeLine ({ x - 5, y + 5 }, { x + 5, y - 5 });
        }

        // Labels
        g.setFillColor (yup::Colors::white);
        auto font = yup::ApplicationTheme::getGlobalTheme()->getDefaultFont().withHeight (12.0f);

        // Title
        g.fillFittedText ("Poles & Zeros", font, titleBounds, yup::Justification::center);

        // Axis labels
        g.fillFittedText ("Real", font.withHeight (10.0f), { bounds.getRight() - 40, center.getY() - 8, 35, 16 }, yup::Justification::right);
        g.fillFittedText ("Imag", font.withHeight (10.0f), { center.getX() - 20, bounds.getY() + 5, 40, 16 }, yup::Justification::center);

        // Legend
        auto legendY = bounds.getY();
        g.setStrokeColor (yup::Color (0xFF00FF88));
        g.setStrokeWidth (2.0f);
        g.strokeEllipse (bounds.getX() + 10, legendY, 10, 10);
        g.fillFittedText ("Zeros", font.withHeight (10.0f), { bounds.getX() + 25, legendY, 40, 10 }, yup::Justification::centerLeft);

        g.setStrokeColor (yup::Color (0xFFFF4444));
        g.setStrokeWidth (3.0f);
        legendY += 16;
        g.strokeLine ({ bounds.getX() + 11, legendY + 1 }, { bounds.getX() + 19, legendY + 9 });
        g.strokeLine ({ bounds.getX() + 11, legendY + 9 }, { bounds.getX() + 19, legendY + 1 });
        g.fillFittedText ("Poles", font.withHeight (10.0f), { bounds.getX() + 25, legendY, 40, 10 }, yup::Justification::centerLeft);
    }

    std::vector<std::complex<double>> poles;
    std::vector<std::complex<double>> zeros;
};

//==============================================================================

class FrequencyResponsePlot : public yup::Component
{
public:
    FrequencyResponsePlot()
        : Component ("FrequencyResponsePlot")
        , sampleRate (44100.0)
        , minFreq (20.0)
        , maxFreq (20000.0)
        , minDb (-60.0)
        , maxDb (20.0)
    {
        updateResponseData();
    }

    void setSampleRate (double newSampleRate)
    {
        sampleRate = newSampleRate;
        maxFreq = sampleRate * 0.45; // Nyquist - some margin
        updateResponseData();
    }

    void setFilter (std::shared_ptr<yup::FilterBase<float, double>> newFilter)
    {
        filter = newFilter;
        updateResponseData();
    }

    const std::vector<yup::Point<float>>& getPhaseData() const { return phaseData; }

    const std::vector<yup::Point<float>>& getGroupDelayData() const { return groupDelayData; }

    const std::vector<yup::Point<float>>& getStepResponseData() const { return stepResponseData; }

    void updateResponseData()
    {
        if (! filter)
        {
            repaint();
            return;
        }

        responseData.clear();
        phaseData.clear();
        groupDelayData.clear();
        stepResponseData.clear();

        const int numPoints = 512;

        // Calculate frequency response
        for (int i = 0; i < numPoints; ++i)
        {
            // Logarithmic frequency sweep
            const double ratio = static_cast<double> (i) / (numPoints - 1);
            const double freq = minFreq * std::pow (maxFreq / minFreq, ratio);

            // Get complex response
            auto response = filter->getComplexResponse (freq);

            // Calculate magnitude in dB
            double magnitude = std::abs (response);
            double magnitudeDb = 20.0 * std::log10 (yup::jmax (magnitude, 1e-12));

            // Calculate phase in degrees
            double phaseRad = std::arg (response);
            double phaseDeg = phaseRad * 180.0 / yup::MathConstants<double>::pi;

            // Calculate group delay (numerical derivative of phase)
            double groupDelay = 0.0;
            if (i > 0 && i < numPoints - 1)
            {
                const double deltaFreq = freq * 0.01; // Small frequency step
                auto responseLow = filter->getComplexResponse (freq - deltaFreq);
                auto responseHigh = filter->getComplexResponse (freq + deltaFreq);

                double phaseLow = std::arg (responseLow);
                double phaseHigh = std::arg (responseHigh);

                // Unwrap phase difference
                double phaseDiff = phaseHigh - phaseLow;
                while (phaseDiff > yup::MathConstants<double>::pi)
                    phaseDiff -= 2.0 * yup::MathConstants<double>::pi;
                while (phaseDiff < -yup::MathConstants<double>::pi)
                    phaseDiff += 2.0 * yup::MathConstants<double>::pi;

                groupDelay = -phaseDiff / (2.0 * deltaFreq * 2.0 * yup::MathConstants<double>::pi) * sampleRate;
            }

            responseData.push_back ({ static_cast<float> (freq), static_cast<float> (magnitudeDb) });
            phaseData.push_back ({ static_cast<float> (freq), static_cast<float> (phaseDeg) });
            groupDelayData.push_back ({ static_cast<float> (freq), static_cast<float> (groupDelay) });
        }

        // Calculate step response
        calculateStepResponse();

        repaint();
    }

    void calculateStepResponse()
    {
        if (! filter)
            return;

        stepResponseData.clear();

        // Reset filter state
        filter->reset();

        const int stepLength = 100; // 100 samples

        for (int i = 0; i < stepLength; ++i)
        {
            // Apply unit step input
            float input = (i == 0) ? 1.0f : 0.0f;
            float output = filter->processSample (input);

            stepResponseData.push_back ({ static_cast<float> (i), static_cast<float> (output) });
        }

        // Reset filter again for normal operation
        filter->reset();
    }

    void paint (yup::Graphics& g) override
    {
        auto bounds = getLocalBounds();

        // Background
        g.setFillColor (yup::Color (0xff1a1a1a));
        g.fillAll();

        // Reserve space for labels
        auto titleBounds = bounds.removeFromTop (20);
        auto bottomLabelSpace = bounds.removeFromBottom (20);

        // Grid
        drawGrid (g, bounds);

        // Plot frequency response
        if (! responseData.empty())
        {
            drawMagnitudeResponse (g, bounds);
        }

        // Labels and title
        drawLabels (g, bounds, titleBounds, bottomLabelSpace);
    }

private:
    void drawGrid (yup::Graphics& g, yup::Rectangle<float> bounds)
    {
        g.setStrokeColor (yup::Color (0xff333333));
        g.setStrokeWidth (1.0f);

        // Vertical frequency lines (decades)
        for (double freq = 100.0; freq <= maxFreq; freq *= 10.0)
        {
            float x = frequencyToX (freq, bounds);
            g.strokeLine ({ x, bounds.getY() }, { x, bounds.getBottom() });
        }

        // Horizontal dB lines
        for (double db = -60.0; db <= 20.0; db += 20.0)
        {
            float y = dbToY (db, bounds);
            g.strokeLine ({ bounds.getX(), y }, { bounds.getRight(), y });
        }

        // 0 dB line
        g.setStrokeColor (yup::Color (0xff666666));
        g.setStrokeWidth (2.0f);
        float y0db = dbToY (0.0, bounds);
        g.strokeLine ({ bounds.getX(), y0db }, { bounds.getRight(), y0db });
    }

    void drawMagnitudeResponse (yup::Graphics& g, yup::Rectangle<float> bounds)
    {
        if (responseData.size() < 2)
            return;

        yup::Path path;
        bool firstPoint = true;

        for (const auto& point : responseData)
        {
            float x = frequencyToX (point.getX(), bounds);
            float y = dbToY (point.getY(), bounds);

            if (firstPoint)
            {
                path.moveTo (x, y);
                firstPoint = false;
            }
            else
            {
                path.lineTo (x, y);
            }
        }

        // Draw the response curve
        g.setStrokeColor (yup::Color (0xff4fc3f7));
        g.setStrokeWidth (3.0f);
        g.strokePath (path);

        // Add glow effect
        g.setStrokeColor (yup::Color (0xff4fc3f7).withAlpha (0.3f));
        g.setStrokeWidth (6.0f);
        g.strokePath (path);
    }

    void drawLabels (yup::Graphics& g, yup::Rectangle<float> bounds, yup::Rectangle<float> titleBounds, yup::Rectangle<float> bottomLabelSpace)
    {
        g.setFillColor (yup::Colors::white);
        auto font = yup::ApplicationTheme::getGlobalTheme()->getDefaultFont().withHeight (12.0f);

        // Title
        g.fillFittedText ("Filter Frequency Response", font, titleBounds, yup::Justification::center);

        // Frequency labels
        for (double freq = 100.0; freq <= maxFreq; freq *= 10.0)
        {
            float x = frequencyToX (freq, bounds);
            yup::String label;

            if (freq >= 1000.0)
                label = yup::String (freq / 1000.0, 0) + "k";
            else
                label = yup::String (freq, 0);

            g.fillFittedText (label, font.withHeight (10.0f), { x - 20, bottomLabelSpace.getY(), 40, 15 }, yup::Justification::center);
        }

        // dB labels
        for (double db = -60.0; db <= 20.0; db += 20.0)
        {
            float y = dbToY (db, bounds);
            yup::String label = yup::String (db, 0) + " dB";
            g.fillFittedText (label, font.withHeight (10.0f), { bounds.getX() + 5, y - 8, 60, 16 }, yup::Justification::left);
        }
    }

    float frequencyToX (double freq, yup::Rectangle<float> bounds) const
    {
        double ratio = std::log (freq / minFreq) / std::log (maxFreq / minFreq);
        return static_cast<float> (bounds.getX() + ratio * bounds.getWidth());
    }

    float dbToY (double db, yup::Rectangle<float> bounds) const
    {
        double ratio = (db - minDb) / (maxDb - minDb);
        return static_cast<float> (bounds.getBottom() - ratio * bounds.getHeight());
    }

    std::shared_ptr<yup::FilterBase<float, double>> filter;
    std::vector<yup::Point<float>> responseData;
    std::vector<yup::Point<float>> phaseData;
    std::vector<yup::Point<float>> groupDelayData;
    std::vector<yup::Point<float>> stepResponseData;

    double sampleRate;
    double minFreq, maxFreq;
    double minDb, maxDb;
};

//==============================================================================

class FilterOscilloscope : public yup::Component
{
public:
    void setRenderData (const std::vector<float>& data, int newReadPos)
    {
        renderData = data;
    }

    void paint (yup::Graphics& g) override
    {
        auto bounds = getLocalBounds();

        g.setFillColor (yup::Color (0xff101010));
        g.fillAll();

        if (renderData.empty())
            return;

        yup::Path path;
        float xStep = static_cast<float> (bounds.getWidth()) / renderData.size();
        float centerY = bounds.getHeight() * 0.5f;

        path.moveTo (0, centerY + renderData[0] * centerY);
        for (size_t i = 1; i < renderData.size(); ++i)
            path.lineTo (i * xStep, centerY + renderData[i] * centerY);

        g.setStrokeColor (yup::Color (0xff4fc3f7));
        g.setStrokeWidth (2.0f);
        g.strokePath (path);
    }

private:
    std::vector<float> renderData;
};

//==============================================================================

class FilterDemo
    : public yup::Component
    , public yup::AudioIODeviceCallback
{
public:
    FilterDemo()
        : Component ("FilterDemo")
    {
        // Initialize audio device
        deviceManager.initialiseWithDefaultDevices (0, 2);

        // Create UI components
        setupUI();

        // Initialize filters
        initializeFilters();

        // Set default parameters
        setDefaultParameters();
    }

    ~FilterDemo() override
    {
        deviceManager.removeAudioCallback (this);
        deviceManager.closeAudioDevice();
    }

    void resized() override
    {
        auto bounds = getLocalBounds();

        // Title area
        auto titleBounds = bounds.removeFromTop (40);
        titleLabel->setBounds (titleBounds);

        // Control panel area (left side)
        auto controlPanelWidth = proportionOfWidth (0.25f);
        auto controlPanel = bounds.removeFromLeft (controlPanelWidth);
        layoutControlPanel (controlPanel);

        // Analysis displays area (right side)
        auto analysisArea = bounds;

        // Create a 3x2 grid for the analysis displays
        int margin = 5;
        int displayWidth = (analysisArea.getWidth() - 3 * margin) / 2;
        int displayHeight = (analysisArea.getHeight() - 4 * margin) / 3;

        // Top row: Frequency Response and Phase Response
        frequencyResponsePlot.setBounds (analysisArea.getX() + margin,
                                         analysisArea.getY() + margin,
                                         displayWidth,
                                         displayHeight);

        phaseResponseDisplay.setBounds (analysisArea.getX() + displayWidth + 2 * margin,
                                        analysisArea.getY() + margin,
                                        displayWidth,
                                        displayHeight);

        // Middle row: Group Delay and Step Response
        groupDelayDisplay.setBounds (analysisArea.getX() + margin,
                                     analysisArea.getY() + displayHeight + 2 * margin,
                                     displayWidth,
                                     displayHeight);

        stepResponseDisplay.setBounds (analysisArea.getX() + displayWidth + 2 * margin,
                                       analysisArea.getY() + displayHeight + 2 * margin,
                                       displayWidth,
                                       displayHeight);

        // Bottom row: Poles/Zeros and Oscilloscope
        polesZerosDisplay.setBounds (analysisArea.getX() + margin,
                                     analysisArea.getY() + 2 * displayHeight + 3 * margin,
                                     displayWidth,
                                     displayHeight);

        oscilloscope.setBounds (analysisArea.getX() + displayWidth + 2 * margin,
                                analysisArea.getY() + 2 * displayHeight + 3 * margin,
                                displayWidth,
                                displayHeight);
    }

    void paint (yup::Graphics& g) override
    {
        g.setFillColor (findColor (yup::DocumentWindow::Style::backgroundColorId).value_or (yup::Colors::dimgray));
        g.fillAll();
    }

    void refreshDisplay (double lastFrameTimeSeconds) override
    {
        // Update oscilloscope
        {
            const yup::CriticalSection::ScopedLockType sl (renderMutex);
            oscilloscope.setRenderData (renderData, readPos);
        }

        if (oscilloscope.isVisible())
            oscilloscope.repaint();
    }

    void visibilityChanged() override
    {
        if (! isVisible())
            deviceManager.removeAudioCallback (this);
        else
            deviceManager.addAudioCallback (this);
    }

    // AudioIODeviceCallback methods
    void audioDeviceIOCallbackWithContext (const float* const* inputChannelData,
                                           int numInputChannels,
                                           float* const* outputChannelData,
                                           int numOutputChannels,
                                           int numSamples,
                                           const yup::AudioIODeviceCallbackContext& context) override
    {
        for (int sample = 0; sample < numSamples; ++sample)
        {
            // Check if any parameters are changing and update filter coefficients if needed
            if (smoothedFrequency.isSmoothing() || smoothedQ.isSmoothing() || smoothedGain.isSmoothing() || smoothedOrder.isSmoothing())
            {
                updateAudioFilterParametersSmooth();
            }

            // Generate white noise
            float noiseSample = noiseGenerator.getNextSample();

            // Apply current audio filter
            float filteredSample = noiseSample;
            if (currentAudioFilter)
                filteredSample = currentAudioFilter->processSample (noiseSample);

            // Apply output gain
            filteredSample *= outputGain.getNextValue();

            // Output to all channels
            for (int channel = 0; channel < numOutputChannels; ++channel)
                outputChannelData[channel][sample] = filteredSample;

            // Store for oscilloscope
            auto pos = readPos.fetch_add (1);
            inputData[pos % inputData.size()] = filteredSample;
            readPos = readPos % inputData.size();
        }

        // Update render data for oscilloscope
        const yup::CriticalSection::ScopedLockType sl (renderMutex);
        std::swap (inputData, renderData);
    }

    void audioDeviceAboutToStart (yup::AudioIODevice* device) override
    {
        double sampleRate = device->getCurrentSampleRate();

        // Setup noise generator
        noiseGenerator.setSampleRate (sampleRate);
        outputGain.reset (sampleRate, 0.02);

        // Initialize smoothed parameter values
        smoothedFrequency.reset (sampleRate, 0.05); // 50ms smoothing time
        smoothedQ.reset (sampleRate, 0.05);
        smoothedGain.reset (sampleRate, 0.05);
        smoothedOrder.reset (sampleRate, 0.1); // Slower for order changes

        // Set initial values
        smoothedFrequency.setCurrentAndTargetValue (static_cast<float> (frequencySlider->getValue()));
        smoothedQ.setCurrentAndTargetValue (static_cast<float> (qSlider->getValue()));
        smoothedGain.setCurrentAndTargetValue (static_cast<float> (gainSlider->getValue()));
        smoothedOrder.setCurrentAndTargetValue (static_cast<float> (orderSlider->getValue()));

        // Prepare all audio filters
        for (auto& filter : allAudioFilters)
        {
            if (filter)
                filter->prepare (sampleRate, device->getCurrentBufferSizeSamples());
        }

        // Prepare all UI filters
        for (auto& filter : allUIFilters)
        {
            if (filter)
                filter->prepare (sampleRate, device->getCurrentBufferSizeSamples());
        }

        // Initialize audio buffers
        inputData.resize (device->getCurrentBufferSizeSamples());
        renderData.resize (inputData.size());
        readPos = 0;

        // Store sample rate for parameter updates
        currentSampleRate = sampleRate;

        // Setup frequency response plot
        frequencyResponsePlot.setSampleRate (sampleRate);

        // Update current audio filter based on stored settings
        updateCurrentAudioFilter();
    }

    void audioDeviceStopped() override
    {
    }

private:
    void setupUI()
    {
        // Title
        titleLabel = std::make_unique<yup::Label> ("Title");
        titleLabel->setText ("YUP DSP Filter Demo");
        titleLabel->setColor (yup::Label::Style::textFillColorId, yup::Colors::white);
        //titleLabel->setJustification (yup::Justification::center);
        addAndMakeVisible (*titleLabel);

        // Filter type selector
        filterTypeCombo = std::make_unique<yup::ComboBox> ("FilterType");
        filterTypeCombo->addItem ("RBJ", 1);
        filterTypeCombo->addItem ("State Variable", 2);
        filterTypeCombo->addItem ("First Order", 3);
        filterTypeCombo->addItem ("Butterworth", 4);
        filterTypeCombo->setSelectedId (1);
        filterTypeCombo->onSelectedItemChanged = [this]
        {
            updateCurrentFilter();
        };
        addAndMakeVisible (*filterTypeCombo);

        // Response type selector
        responseTypeCombo = std::make_unique<yup::ComboBox> ("ResponseType");
        responseTypeCombo->addItem ("Lowpass", 1);
        responseTypeCombo->addItem ("Highpass", 2);
        responseTypeCombo->addItem ("Bandpass", 3);
        responseTypeCombo->addItem ("Bandstop", 4);
        responseTypeCombo->addItem ("Peak", 5);
        responseTypeCombo->addItem ("Low Shelf", 6);
        responseTypeCombo->addItem ("High Shelf", 7);
        responseTypeCombo->addItem ("Allpass", 8);
        responseTypeCombo->setSelectedId (1);
        responseTypeCombo->onSelectedItemChanged = [this]
        {
            updateCurrentFilter();
        };
        addAndMakeVisible (*responseTypeCombo);

        // Parameter controls with smoothed parameter updates
        frequencySlider = std::make_unique<yup::Slider> (yup::Slider::LinearBarHorizontal, "Frequency");
        frequencySlider->setRange ({ 20.0, 20000.0 });
        frequencySlider->setSkewFactorFromMidpoint (1000.0); // 1kHz at midpoint
        frequencySlider->setValue (1000.0);
        frequencySlider->onValueChanged = [this] (float value)
        {
            smoothedFrequency.setTargetValue (value);
            updateAnalysisDisplays();
        };
        addAndMakeVisible (*frequencySlider);

        qSlider = std::make_unique<yup::Slider> (yup::Slider::LinearBarHorizontal, "Q / Resonance");
        qSlider->setRange ({ 0.0, 1.0 });
        qSlider->setSkewFactorFromMidpoint (0.3); // More resolution at lower Q values
        qSlider->setValue (0.0);
        qSlider->onValueChanged = [this] (float value)
        {
            smoothedQ.setTargetValue (value);
            updateAnalysisDisplays();
        };
        addAndMakeVisible (*qSlider);

        gainSlider = std::make_unique<yup::Slider> (yup::Slider::LinearBarHorizontal, "Gain (dB)");
        gainSlider->setRange ({ -48.0, 20.0 });
        gainSlider->setSkewFactorFromMidpoint (0.0); // 0 dB at midpoint
        gainSlider->setValue (0.0);
        gainSlider->onValueChanged = [this] (float value)
        {
            smoothedGain.setTargetValue (value);
            updateAnalysisDisplays();
        };
        addAndMakeVisible (*gainSlider);

        orderSlider = std::make_unique<yup::Slider> (yup::Slider::LinearBarHorizontal, "Order");
        orderSlider->setRange ({ 1.0, 10.0 });
        orderSlider->setValue (2.0);
        orderSlider->onValueChanged = [this] (float value)
        {
            smoothedOrder.setTargetValue (value);
            updateAnalysisDisplays();
        };
        addAndMakeVisible (*orderSlider);

        // Noise gain control
        noiseGainSlider = std::make_unique<yup::Slider> (yup::Slider::LinearBarHorizontal, "Noise Level");
        noiseGainSlider->setRange ({ 0.0, 1.0 });
        noiseGainSlider->setValue (0.1);
        noiseGainSlider->onValueChanged = [this] (float value)
        {
            noiseGenerator.setAmplitude (value);
        };
        addAndMakeVisible (*noiseGainSlider);

        // Output gain control
        outputGainSlider = std::make_unique<yup::Slider> (yup::Slider::LinearBarHorizontal, "Output Level");
        outputGainSlider->setRange ({ 0.0, 1.0 });
        outputGainSlider->setValue (0.5);
        outputGainSlider->onValueChanged = [this] (float value)
        {
            outputGain.setTargetValue (value);
        };
        addAndMakeVisible (*outputGainSlider);

        // Frequency response plot
        addAndMakeVisible (frequencyResponsePlot);

        // Additional analysis displays
        addAndMakeVisible (phaseResponseDisplay);
        addAndMakeVisible (groupDelayDisplay);
        addAndMakeVisible (stepResponseDisplay);
        addAndMakeVisible (polesZerosDisplay);

        // Oscilloscope
        addAndMakeVisible (oscilloscope);

        // Labels for parameter controls
        auto font = yup::ApplicationTheme::getGlobalTheme()->getDefaultFont().withHeight (10.0f);

        for (const auto& labelText : { "Filter Type:", "Response Type:", "Frequency:", "Q/Resonance:", "Gain (dB):", "Order:", "Noise Level:", "Output Level:" })
        {
            auto label = parameterLabels.add (std::make_unique<yup::Label> (labelText));
            label->setText (labelText);
            label->setColor (yup::Label::Style::textFillColorId, yup::Colors::lightgray);
            label->setFont (font);
            addAndMakeVisible (*label);
        }
    }

    void layoutControlPanel (yup::Rectangle<float> bounds)
    {
        bounds = bounds.reduced (10);

        int rowHeight = 60;
        int labelHeight = 15;
        int spacing = 5;

        auto layouts = std::vector<std::pair<yup::Label*, yup::Component*>> {
            { parameterLabels[0], filterTypeCombo.get() },
            { parameterLabels[1], responseTypeCombo.get() },
            { parameterLabels[2], frequencySlider.get() },
            { parameterLabels[3], qSlider.get() },
            { parameterLabels[4], gainSlider.get() },
            { parameterLabels[5], orderSlider.get() },
            { parameterLabels[6], noiseGainSlider.get() },
            { parameterLabels[7], outputGainSlider.get() }
        };

        for (auto& [label, component] : layouts)
        {
            auto row = bounds.removeFromTop (rowHeight);
            auto labelBounds = row.removeFromTop (labelHeight);
            label->setBounds (labelBounds);
            component->setBounds (row.reduced (5));
            bounds.removeFromTop (spacing);
        }
    }

    void initializeFilters()
    {
        // Create instances of all filter types for audio thread
        audioRbj = std::make_shared<yup::RbjFilter<float>>();
        audioSvf = std::make_shared<yup::StateVariableFilter<float>>();
        audioFirstOrder = std::make_shared<yup::FirstOrderFilter<float>>();
        audioButterworthFilter = std::make_shared<yup::ButterworthFilter<float>>();

        // Create instances of all filter types for UI thread
        uiRbj = std::make_shared<yup::RbjFilter<float>>();
        uiSvf = std::make_shared<yup::StateVariableFilter<float>>();
        uiFirstOrder = std::make_shared<yup::FirstOrderFilter<float>>();
        uiButterworthFilter = std::make_shared<yup::ButterworthFilter<float>>();

        // Store in arrays for easy management
        allAudioFilters = {
<<<<<<< HEAD
            audioButterworth, audioRbj, audioBessel, audioChebyshev1, audioChebyshev2, audioElliptic, audioLegendre, audioSvf, audioMoog
        };

        allUIFilters = {
            uiButterworth, uiRbj, uiBessel, uiChebyshev1, uiChebyshev2, uiElliptic, uiLegendre, uiSvf, uiMoog
=======
            audioRbj, audioSvf, audioFirstOrder, audioButterworthFilter
        };

        allUIFilters = {
            uiRbj, uiSvf, uiFirstOrder, uiButterworthFilter
>>>>>>> 34639375
        };

        // Set default filters
        currentAudioFilter = audioRbj;
        currentUIFilter = uiRbj;

        // Set default filter type settings
<<<<<<< HEAD
        currentFilterTypeId = 1;   // Butterworth
=======
        currentFilterTypeId = 1; // RBJ
>>>>>>> 34639375
        currentResponseTypeId = 1; // Lowpass
    }

    void setDefaultParameters()
    {
        noiseGenerator.setAmplitude (0.1f);
        outputGain.setCurrentAndTargetValue (0.5f);
        updateCurrentFilter();
    }

    void updateCurrentFilter()
    {
        // Store filter type settings for audio thread
        currentFilterTypeId = filterTypeCombo->getSelectedId();
        currentResponseTypeId = responseTypeCombo->getSelectedId();

        // Map combo box selection to UI filter instance
        switch (currentFilterTypeId)
        {
<<<<<<< HEAD
            case 1:
                currentUIFilter = uiButterworth;
                break;
            case 2:
                currentUIFilter = uiRbj;
                break;
            case 3:
                currentUIFilter = uiBessel;
                break;
            case 4:
                currentUIFilter = uiChebyshev1;
                break;
            case 5:
                currentUIFilter = uiChebyshev2;
                break;
            case 6:
                currentUIFilter = uiElliptic;
                break;
            case 7:
                currentUIFilter = uiLegendre;
                break;
            case 8:
                currentUIFilter = uiSvf;
                break;
            case 9:
                currentUIFilter = uiMoog;
                break;
            default:
                currentUIFilter = uiButterworth;
                break;
=======
            case 1: currentUIFilter = uiRbj; break;
            case 2: currentUIFilter = uiSvf; break;
            case 3: currentUIFilter = uiFirstOrder; break;
            case 4: currentUIFilter = uiButterworthFilter; break;
            default: currentUIFilter = uiRbj; break;
>>>>>>> 34639375
        }

        // Synchronize smoothed values with current UI values when switching filters
        smoothedFrequency.setCurrentAndTargetValue (static_cast<float> (frequencySlider->getValue()));
        smoothedQ.setCurrentAndTargetValue (static_cast<float> (qSlider->getValue()));
        smoothedGain.setCurrentAndTargetValue (static_cast<float> (gainSlider->getValue()));
        smoothedOrder.setCurrentAndTargetValue (static_cast<float> (orderSlider->getValue()));

        // Update audio filter selection (thread-safe since we're just changing a pointer)
        updateCurrentAudioFilter();

        // Update UI filter with current parameters
        updateUIFilterParameters();

        // Update displays using UI filter
        frequencyResponsePlot.setFilter (currentUIFilter);
        frequencyResponsePlot.updateResponseData();
        updateAnalysisDisplays();
    }

    void updateAudioFilterParametersSmooth()
    {
        if (! currentAudioFilter)
            return;

        double freq = smoothedFrequency.getNextValue();
        double q = smoothedQ.getNextValue();
        double gain = smoothedGain.getNextValue();
        int order = static_cast<int> (smoothedOrder.getNextValue());

        // Update parameters based on filter type using smoothed values and stored filter type
        if (auto rf = std::dynamic_pointer_cast<yup::RbjFilter<float>> (currentAudioFilter))
        {
            rf->setParameters (getRbjMode (currentResponseTypeId), freq, 0.1f + q * 10.0f, gain, currentSampleRate);
        }
        else if (auto svf = std::dynamic_pointer_cast<yup::StateVariableFilter<float>> (currentAudioFilter))
        {
<<<<<<< HEAD
            svf->setParameters (freq, q, currentSampleRate);
            svf->setMode (getSvfMode (currentResponseTypeId));
        }
        else if (auto moog = std::dynamic_pointer_cast<yup::MoogLadder<float>> (currentAudioFilter))
        {
            moog->setParameters (freq, yup::jlimit (0.0, 0.99, q / 20.0)); // Scale Q to resonance
        }
        else if (auto bessel = std::dynamic_pointer_cast<yup::BesselFilter<float>> (currentAudioFilter))
        {
            bessel->setParameters (getFilterType (currentResponseTypeId), order, freq, currentSampleRate);
        }
        else if (auto cheby1 = std::dynamic_pointer_cast<yup::ChebyshevFilter<float>> (currentAudioFilter))
        {
            if (currentFilterTypeId == 4) // Chebyshev I
            {
                cheby1->setParameters (yup::ChebyshevFilter<float>::Type::Type1,
                                       getFilterType (currentResponseTypeId),
                                       order,
                                       freq,
                                       currentSampleRate,
                                       0.5); // Ripple
            }
            else if (currentFilterTypeId == 5) // Chebyshev II
            {
                cheby1->setParameters (yup::ChebyshevFilter<float>::Type::Type2,
                                       getFilterType (currentResponseTypeId),
                                       order,
                                       freq,
                                       currentSampleRate,
                                       40.0); // Stopband attenuation
            }
=======
            svf->setParameters (getSvfMode (currentResponseTypeId), freq, 0.707 + q * (10.0f - 0.707), currentSampleRate);
>>>>>>> 34639375
        }
        else if (auto fof = std::dynamic_pointer_cast<yup::FirstOrderFilter<float>> (currentAudioFilter))
        {
            auto coeffs = getFirstOrderCoefficients (currentResponseTypeId, freq, gain, currentSampleRate);
            fof->setCoefficients (coeffs);
        }
        else if (auto bf = std::dynamic_pointer_cast<yup::ButterworthFilter<float>> (currentAudioFilter))
        {
            bf->setParameters (getFilterType (currentResponseTypeId), order, freq, freq * 2.0, gain, currentSampleRate);
        }
    }

    void updateUIFilterParameters()
    {
        if (! currentUIFilter)
            return;

        double freq = frequencySlider->getValue();
        double q = qSlider->getValue();
        double gain = gainSlider->getValue();
        int order = static_cast<int> (orderSlider->getValue());

        // Update parameters based on filter type using direct UI values
        if (auto rf = std::dynamic_pointer_cast<yup::RbjFilter<float>> (currentUIFilter))
        {
            rf->setParameters (getRbjMode (currentResponseTypeId), freq, 0.1f + q * 10.0f, gain, currentSampleRate);
        }
        else if (auto svf = std::dynamic_pointer_cast<yup::StateVariableFilter<float>> (currentUIFilter))
        {
<<<<<<< HEAD
            svf->setParameters (freq, q, currentSampleRate);
            svf->setMode (getSvfMode (currentResponseTypeId));
        }
        else if (auto moog = std::dynamic_pointer_cast<yup::MoogLadder<float>> (currentUIFilter))
        {
            moog->setParameters (freq, yup::jlimit (0.0, 0.99, q / 20.0)); // Scale Q to resonance
        }
        else if (auto bessel = std::dynamic_pointer_cast<yup::BesselFilter<float>> (currentUIFilter))
        {
            bessel->setParameters (getFilterType (currentResponseTypeId), order, freq, currentSampleRate);
        }
        else if (auto cheby1 = std::dynamic_pointer_cast<yup::ChebyshevFilter<float>> (currentUIFilter))
        {
            if (currentFilterTypeId == 4) // Chebyshev I
            {
                cheby1->setParameters (yup::ChebyshevFilter<float>::Type::Type1,
                                       getFilterType (currentResponseTypeId),
                                       order,
                                       freq,
                                       currentSampleRate,
                                       0.5); // Ripple
            }
            else if (currentFilterTypeId == 5) // Chebyshev II
            {
                cheby1->setParameters (yup::ChebyshevFilter<float>::Type::Type2,
                                       getFilterType (currentResponseTypeId),
                                       order,
                                       freq,
                                       currentSampleRate,
                                       40.0); // Stopband attenuation
            }
=======
            svf->setParameters (getSvfMode (currentResponseTypeId), freq, 0.707 + q * (10.0f - 0.707), currentSampleRate);
>>>>>>> 34639375
        }
        else if (auto fof = std::dynamic_pointer_cast<yup::FirstOrderFilter<float>> (currentUIFilter))
        {
            auto coeffs = getFirstOrderCoefficients (currentResponseTypeId, freq, gain, currentSampleRate);
            fof->setCoefficients (coeffs);
        }
        else if (auto bf = std::dynamic_pointer_cast<yup::ButterworthFilter<float>> (currentUIFilter))
        {
            bf->setParameters (getFilterType (currentResponseTypeId), order, freq, freq * 2.0, gain, currentSampleRate);
        }
    }

    void updateCurrentAudioFilter()
    {
        // Map filter type to audio filter instance (using stored filter type, not UI)
        switch (currentFilterTypeId)
        {
<<<<<<< HEAD
            case 1:
                currentAudioFilter = audioButterworth;
                break;
            case 2:
                currentAudioFilter = audioRbj;
                break;
            case 3:
                currentAudioFilter = audioBessel;
                break;
            case 4:
                currentAudioFilter = audioChebyshev1;
                break;
            case 5:
                currentAudioFilter = audioChebyshev2;
                break;
            case 6:
                currentAudioFilter = audioElliptic;
                break;
            case 7:
                currentAudioFilter = audioLegendre;
                break;
            case 8:
                currentAudioFilter = audioSvf;
                break;
            case 9:
                currentAudioFilter = audioMoog;
                break;
            default:
                currentAudioFilter = audioButterworth;
                break;
=======
            case 1: currentAudioFilter = audioRbj; break;
            case 2: currentAudioFilter = audioSvf; break;
            case 3: currentAudioFilter = audioFirstOrder; break;
            case 4: currentAudioFilter = audioButterworthFilter; break;
            default: currentAudioFilter = audioRbj; break;
>>>>>>> 34639375
        }

        // Synchronize smoothed values with current UI values when switching filters
        smoothedFrequency.setCurrentAndTargetValue (static_cast<float> (frequencySlider->getValue()));
        smoothedQ.setCurrentAndTargetValue (static_cast<float> (qSlider->getValue()));
        smoothedGain.setCurrentAndTargetValue (static_cast<float> (gainSlider->getValue()));
        smoothedOrder.setCurrentAndTargetValue (static_cast<float> (orderSlider->getValue()));

        // Update audio filter with current smoothed parameters
        updateAudioFilterParametersSmooth();
    }

    void updateAnalysisDisplays()
    {
        if (! currentUIFilter)
            return;

        // Update UI filter parameters first
        updateUIFilterParameters();

        // Update frequency response plot
        frequencyResponsePlot.setFilter (currentUIFilter);
        frequencyResponsePlot.updateResponseData();

        // Update phase response
        auto phaseData = frequencyResponsePlot.getPhaseData();
        std::vector<yup::Point<double>> phaseDataDouble;
        for (const auto& point : phaseData)
            phaseDataDouble.push_back ({ static_cast<double> (point.getX()), static_cast<double> (point.getY()) });
        phaseResponseDisplay.updateResponse (phaseDataDouble);

        // Update group delay
        auto groupDelayData = frequencyResponsePlot.getGroupDelayData();
        std::vector<yup::Point<double>> groupDelayDataDouble;
        for (const auto& point : groupDelayData)
            groupDelayDataDouble.push_back ({ static_cast<double> (point.getX()), static_cast<double> (point.getY()) });
        groupDelayDisplay.updateResponse (groupDelayDataDouble);

        // Update step response
        auto stepData = frequencyResponsePlot.getStepResponseData();
        std::vector<yup::Point<double>> stepDataDouble;
        for (const auto& point : stepData)
            stepDataDouble.push_back ({ static_cast<double> (point.getX()), static_cast<double> (point.getY()) });
        stepResponseDisplay.updateResponse (stepDataDouble);

        // Update poles and zeros
        updatePolesZerosDisplay();
    }

    void updateDisplayParameters()
    {
        if (! currentUIFilter)
            return;

        // Update UI filter parameters and displays
        updateUIFilterParameters();
        frequencyResponsePlot.setFilter (currentUIFilter);
        frequencyResponsePlot.updateResponseData();
        updateAnalysisDisplays();
    }

    void updatePolesZerosDisplay()
    {
        poles.clear();
        zeros.clear();

        if (currentUIFilter != nullptr)
            currentUIFilter->getPolesZeros (poles, zeros);

        polesZerosDisplay.updatePolesZeros (poles, zeros);
    }

    yup::FilterMode getFilterType (int responseTypeId)
    {
        switch (responseTypeId)
        {
            case 1:
                return yup::FilterMode::lowpass;
            case 2:
                return yup::FilterMode::highpass;
            case 3:
                return yup::FilterMode::bandpass;
            case 4:
                return yup::FilterMode::bandstop;
            case 5:
                return yup::FilterMode::peak;
            case 6:
                return yup::FilterMode::lowshelf;
            case 7:
                return yup::FilterMode::highshelf;
            case 8:
                return yup::FilterMode::allpass;
            default:
                return yup::FilterMode::lowpass;
        }
    }

    yup::RbjFilter<float>::Mode getRbjMode (int responseTypeId)
    {
        switch (responseTypeId)
        {
            case 1:
                return yup::RbjFilter<float>::Mode::lowpass;
            case 2:
                return yup::RbjFilter<float>::Mode::highpass;
            case 3:
                return yup::RbjFilter<float>::Mode::bandpassCsg;
            case 4:
                return yup::RbjFilter<float>::Mode::notch;
            case 5:
                return yup::RbjFilter<float>::Mode::peaking;
            case 6:
                return yup::RbjFilter<float>::Mode::lowshelf;
            case 7:
                return yup::RbjFilter<float>::Mode::highshelf;
            case 8:
                return yup::RbjFilter<float>::Mode::allpass;
            default:
                return yup::RbjFilter<float>::Mode::lowpass;
        }
    }

    yup::StateVariableFilter<float>::Mode getSvfMode (int responseTypeId)
    {
        switch (responseTypeId)
        {
            case 1:
                return yup::StateVariableFilter<float>::Mode::lowpass;
            case 2:
                return yup::StateVariableFilter<float>::Mode::highpass;
            case 3:
                return yup::StateVariableFilter<float>::Mode::bandpass;
            case 4:
                return yup::StateVariableFilter<float>::Mode::notch;
            default:
                return yup::StateVariableFilter<float>::Mode::lowpass;
        }
    }

    yup::FirstOrderCoefficients<double> getFirstOrderCoefficients (int responseTypeId, double freq, double gain, double sampleRate)
    {
        switch (responseTypeId)
        {
            case 1:
                return yup::FilterDesigner<double>::designFirstOrderLowpass (freq, sampleRate);
            case 2:
                return yup::FilterDesigner<double>::designFirstOrderHighpass (freq, sampleRate);
            case 6:
                return yup::FilterDesigner<double>::designFirstOrderLowShelf (freq, gain, sampleRate);
            case 7:
                return yup::FilterDesigner<double>::designFirstOrderHighShelf (freq, gain, sampleRate);
            case 8:
                return yup::FilterDesigner<double>::designFirstOrderAllpass (freq, sampleRate);
            default:
                return yup::FilterDesigner<double>::designFirstOrderLowpass (freq, sampleRate);
        }
    }

    // Audio components
    yup::AudioDeviceManager deviceManager;
    WhiteNoiseGenerator noiseGenerator;
    yup::SmoothedValue<float> outputGain { 0.5f };

    // Smoothed parameter values for interpolation
    yup::SmoothedValue<float> smoothedFrequency { 1000.0f };
    yup::SmoothedValue<float> smoothedQ { 0.1f };
    yup::SmoothedValue<float> smoothedGain { 0.0f };
    yup::SmoothedValue<float> smoothedOrder { 2.0f };

    double currentSampleRate = 44100.0;
    std::atomic<bool> needsDisplayUpdate { false };
    int displayUpdateCounter = 0;

    std::vector<std::complex<double>> poles;
    std::vector<std::complex<double>> zeros;

    // Filter type settings (thread-safe storage)
    std::atomic<int> currentFilterTypeId { 1 };
    std::atomic<int> currentResponseTypeId { 1 };

    // Audio thread filter instances
    std::shared_ptr<yup::RbjFilter<float>> audioRbj;
    std::shared_ptr<yup::StateVariableFilter<float>> audioSvf;
    std::shared_ptr<yup::FirstOrderFilter<float>> audioFirstOrder;
    std::shared_ptr<yup::ButterworthFilter<float>> audioButterworthFilter;

    // UI thread filter instances
    std::shared_ptr<yup::RbjFilter<float>> uiRbj;
    std::shared_ptr<yup::StateVariableFilter<float>> uiSvf;
    std::shared_ptr<yup::FirstOrderFilter<float>> uiFirstOrder;
    std::shared_ptr<yup::ButterworthFilter<float>> uiButterworthFilter;

    std::vector<std::shared_ptr<yup::FilterBase<float>>> allAudioFilters;
    std::vector<std::shared_ptr<yup::FilterBase<float>>> allUIFilters;
    std::shared_ptr<yup::FilterBase<float>> currentAudioFilter;
    std::shared_ptr<yup::FilterBase<float>> currentUIFilter;

    // UI Components
    std::unique_ptr<yup::Label> titleLabel;
    std::unique_ptr<yup::ComboBox> filterTypeCombo;
    std::unique_ptr<yup::ComboBox> responseTypeCombo;
    std::unique_ptr<yup::Slider> frequencySlider;
    std::unique_ptr<yup::Slider> qSlider;
    std::unique_ptr<yup::Slider> gainSlider;
    std::unique_ptr<yup::Slider> orderSlider;
    std::unique_ptr<yup::Slider> noiseGainSlider;
    std::unique_ptr<yup::Slider> outputGainSlider;
    yup::OwnedArray<yup::Label> parameterLabels;

    // Visualization components
    FrequencyResponsePlot frequencyResponsePlot;
    PhaseResponseDisplay phaseResponseDisplay;
    GroupDelayDisplay groupDelayDisplay;
    StepResponseDisplay stepResponseDisplay;
    PolesZerosDisplay polesZerosDisplay;
    FilterOscilloscope oscilloscope;

    // Audio buffer management
    std::vector<float> inputData;
    std::vector<float> renderData;
    yup::CriticalSection renderMutex;
    std::atomic_int readPos { 0 };
};<|MERGE_RESOLUTION|>--- conflicted
+++ resolved
@@ -946,7 +946,8 @@
         for (int sample = 0; sample < numSamples; ++sample)
         {
             // Check if any parameters are changing and update filter coefficients if needed
-            if (smoothedFrequency.isSmoothing() || smoothedQ.isSmoothing() || smoothedGain.isSmoothing() || smoothedOrder.isSmoothing())
+            if (smoothedFrequency.isSmoothing() || smoothedQ.isSmoothing() ||
+                smoothedGain.isSmoothing() || smoothedOrder.isSmoothing())
             {
                 updateAudioFilterParametersSmooth();
             }
@@ -1204,19 +1205,11 @@
 
         // Store in arrays for easy management
         allAudioFilters = {
-<<<<<<< HEAD
-            audioButterworth, audioRbj, audioBessel, audioChebyshev1, audioChebyshev2, audioElliptic, audioLegendre, audioSvf, audioMoog
-        };
-
-        allUIFilters = {
-            uiButterworth, uiRbj, uiBessel, uiChebyshev1, uiChebyshev2, uiElliptic, uiLegendre, uiSvf, uiMoog
-=======
             audioRbj, audioSvf, audioFirstOrder, audioButterworthFilter
         };
 
         allUIFilters = {
             uiRbj, uiSvf, uiFirstOrder, uiButterworthFilter
->>>>>>> 34639375
         };
 
         // Set default filters
@@ -1224,11 +1217,7 @@
         currentUIFilter = uiRbj;
 
         // Set default filter type settings
-<<<<<<< HEAD
-        currentFilterTypeId = 1;   // Butterworth
-=======
         currentFilterTypeId = 1; // RBJ
->>>>>>> 34639375
         currentResponseTypeId = 1; // Lowpass
     }
 
@@ -1248,44 +1237,11 @@
         // Map combo box selection to UI filter instance
         switch (currentFilterTypeId)
         {
-<<<<<<< HEAD
-            case 1:
-                currentUIFilter = uiButterworth;
-                break;
-            case 2:
-                currentUIFilter = uiRbj;
-                break;
-            case 3:
-                currentUIFilter = uiBessel;
-                break;
-            case 4:
-                currentUIFilter = uiChebyshev1;
-                break;
-            case 5:
-                currentUIFilter = uiChebyshev2;
-                break;
-            case 6:
-                currentUIFilter = uiElliptic;
-                break;
-            case 7:
-                currentUIFilter = uiLegendre;
-                break;
-            case 8:
-                currentUIFilter = uiSvf;
-                break;
-            case 9:
-                currentUIFilter = uiMoog;
-                break;
-            default:
-                currentUIFilter = uiButterworth;
-                break;
-=======
             case 1: currentUIFilter = uiRbj; break;
             case 2: currentUIFilter = uiSvf; break;
             case 3: currentUIFilter = uiFirstOrder; break;
             case 4: currentUIFilter = uiButterworthFilter; break;
             default: currentUIFilter = uiRbj; break;
->>>>>>> 34639375
         }
 
         // Synchronize smoothed values with current UI values when switching filters
@@ -1323,41 +1279,7 @@
         }
         else if (auto svf = std::dynamic_pointer_cast<yup::StateVariableFilter<float>> (currentAudioFilter))
         {
-<<<<<<< HEAD
-            svf->setParameters (freq, q, currentSampleRate);
-            svf->setMode (getSvfMode (currentResponseTypeId));
-        }
-        else if (auto moog = std::dynamic_pointer_cast<yup::MoogLadder<float>> (currentAudioFilter))
-        {
-            moog->setParameters (freq, yup::jlimit (0.0, 0.99, q / 20.0)); // Scale Q to resonance
-        }
-        else if (auto bessel = std::dynamic_pointer_cast<yup::BesselFilter<float>> (currentAudioFilter))
-        {
-            bessel->setParameters (getFilterType (currentResponseTypeId), order, freq, currentSampleRate);
-        }
-        else if (auto cheby1 = std::dynamic_pointer_cast<yup::ChebyshevFilter<float>> (currentAudioFilter))
-        {
-            if (currentFilterTypeId == 4) // Chebyshev I
-            {
-                cheby1->setParameters (yup::ChebyshevFilter<float>::Type::Type1,
-                                       getFilterType (currentResponseTypeId),
-                                       order,
-                                       freq,
-                                       currentSampleRate,
-                                       0.5); // Ripple
-            }
-            else if (currentFilterTypeId == 5) // Chebyshev II
-            {
-                cheby1->setParameters (yup::ChebyshevFilter<float>::Type::Type2,
-                                       getFilterType (currentResponseTypeId),
-                                       order,
-                                       freq,
-                                       currentSampleRate,
-                                       40.0); // Stopband attenuation
-            }
-=======
             svf->setParameters (getSvfMode (currentResponseTypeId), freq, 0.707 + q * (10.0f - 0.707), currentSampleRate);
->>>>>>> 34639375
         }
         else if (auto fof = std::dynamic_pointer_cast<yup::FirstOrderFilter<float>> (currentAudioFilter))
         {
@@ -1387,41 +1309,7 @@
         }
         else if (auto svf = std::dynamic_pointer_cast<yup::StateVariableFilter<float>> (currentUIFilter))
         {
-<<<<<<< HEAD
-            svf->setParameters (freq, q, currentSampleRate);
-            svf->setMode (getSvfMode (currentResponseTypeId));
-        }
-        else if (auto moog = std::dynamic_pointer_cast<yup::MoogLadder<float>> (currentUIFilter))
-        {
-            moog->setParameters (freq, yup::jlimit (0.0, 0.99, q / 20.0)); // Scale Q to resonance
-        }
-        else if (auto bessel = std::dynamic_pointer_cast<yup::BesselFilter<float>> (currentUIFilter))
-        {
-            bessel->setParameters (getFilterType (currentResponseTypeId), order, freq, currentSampleRate);
-        }
-        else if (auto cheby1 = std::dynamic_pointer_cast<yup::ChebyshevFilter<float>> (currentUIFilter))
-        {
-            if (currentFilterTypeId == 4) // Chebyshev I
-            {
-                cheby1->setParameters (yup::ChebyshevFilter<float>::Type::Type1,
-                                       getFilterType (currentResponseTypeId),
-                                       order,
-                                       freq,
-                                       currentSampleRate,
-                                       0.5); // Ripple
-            }
-            else if (currentFilterTypeId == 5) // Chebyshev II
-            {
-                cheby1->setParameters (yup::ChebyshevFilter<float>::Type::Type2,
-                                       getFilterType (currentResponseTypeId),
-                                       order,
-                                       freq,
-                                       currentSampleRate,
-                                       40.0); // Stopband attenuation
-            }
-=======
             svf->setParameters (getSvfMode (currentResponseTypeId), freq, 0.707 + q * (10.0f - 0.707), currentSampleRate);
->>>>>>> 34639375
         }
         else if (auto fof = std::dynamic_pointer_cast<yup::FirstOrderFilter<float>> (currentUIFilter))
         {
@@ -1439,44 +1327,11 @@
         // Map filter type to audio filter instance (using stored filter type, not UI)
         switch (currentFilterTypeId)
         {
-<<<<<<< HEAD
-            case 1:
-                currentAudioFilter = audioButterworth;
-                break;
-            case 2:
-                currentAudioFilter = audioRbj;
-                break;
-            case 3:
-                currentAudioFilter = audioBessel;
-                break;
-            case 4:
-                currentAudioFilter = audioChebyshev1;
-                break;
-            case 5:
-                currentAudioFilter = audioChebyshev2;
-                break;
-            case 6:
-                currentAudioFilter = audioElliptic;
-                break;
-            case 7:
-                currentAudioFilter = audioLegendre;
-                break;
-            case 8:
-                currentAudioFilter = audioSvf;
-                break;
-            case 9:
-                currentAudioFilter = audioMoog;
-                break;
-            default:
-                currentAudioFilter = audioButterworth;
-                break;
-=======
             case 1: currentAudioFilter = audioRbj; break;
             case 2: currentAudioFilter = audioSvf; break;
             case 3: currentAudioFilter = audioFirstOrder; break;
             case 4: currentAudioFilter = audioButterworthFilter; break;
             default: currentAudioFilter = audioRbj; break;
->>>>>>> 34639375
         }
 
         // Synchronize smoothed values with current UI values when switching filters
