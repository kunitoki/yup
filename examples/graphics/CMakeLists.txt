--- conflicted
+++ resolved
@@ -32,30 +32,16 @@
     _yup_setup_platform()
     _yup_add_default_modules ("${CMAKE_CURRENT_LIST_DIR}/../..")
 
-<<<<<<< HEAD
     #yup_add_embedded_binary_resources (
     #    "${target_name}_binary_data"
     #    OUT_DIR BinaryData
     #    HEADER BinaryData.h
     #    NAMESPACE yup
     #    RESOURCE_NAMES
-    #        RobotoRegularFont
+    #        RobotoFont
     #    RESOURCES
-    #        "${CMAKE_CURRENT_LIST_DIR}/data/Roboto-Regular.ttf")
+    #        "${CMAKE_CURRENT_LIST_DIR}/data/RobotoFlex-VariableFont.ttf")
     #set (link_libraries "${target_name}_binary_data")
-=======
-    yup_add_embedded_binary_resources (
-        "${target_name}_binary_data"
-        OUT_DIR BinaryData
-        HEADER BinaryData.h
-        NAMESPACE yup
-        RESOURCE_NAMES
-            RobotoFont
-        RESOURCES
-            "${CMAKE_CURRENT_LIST_DIR}/data/RobotoFlex-VariableFont.ttf")
-
-    set (link_libraries "${target_name}_binary_data")
->>>>>>> 44688cf9
 endif()
 
 # ==== Prepare target
@@ -71,10 +57,7 @@
         juce_audio_devices
         yup_gui
         yup_audio_processors
-<<<<<<< HEAD
-=======
         libpng
->>>>>>> 44688cf9
         ${link_libraries})
 
 # ==== Prepare sources
