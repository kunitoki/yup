--- conflicted
+++ resolved
@@ -67,11 +67,7 @@
       "${CMAKE_CURRENT_LIST_DIR}/*.hpp"
       "${CMAKE_CURRENT_LIST_DIR}/*.cpp")
 
-<<<<<<< HEAD
-if ("${yup_platform}" MATCHES "^(osx|ios)$")
-=======
 if (YUP_PLATFORM_OSX OR YUP_PLATFORM_IOS)
->>>>>>> af8f6f72
     file (GLOB_RECURSE apple_sources
         "${CMAKE_CURRENT_LIST_DIR}/*.mm")
     list (APPEND sources ${apple_sources})
@@ -81,4 +77,4 @@
 target_sources (${target_name} PRIVATE ${sources})
 set_target_properties (${target_name} PROPERTIES
     XCODE_SCHEME_ARGUMENTS "--gtest_filter=*"
-    VS_DEBUGGER_COMMAND_ARGUMENTS "--gtest_filter=*")+    VS_DEBUGGER_COMMAND_ARGUMENTS "--gtest_filter=*")
