--- conflicted
+++ resolved
@@ -48,18 +48,10 @@
 
 struct WriteThread : public Thread
 {
-<<<<<<< HEAD
-    WriteThread (AbstractFifo& fifo, int* buffer, Random rng)
-        : Thread ("fifo writer")
-        , fifo (fifo)
-        , buffer (buffer)
-        , random (rng)
-=======
     WriteThread (AbstractFifo& fifo, int* buffer)
         : Thread ("fifo writer")
         , fifo (fifo)
         , buffer (buffer)
->>>>>>> af8f6f72
     {
         startThread();
     }
@@ -72,10 +64,7 @@
     void run() override
     {
         int n = 0;
-<<<<<<< HEAD
-=======
         auto& random = Random::getSystemRandom();
->>>>>>> af8f6f72
 
         while (! threadShouldExit())
         {
@@ -90,18 +79,14 @@
                          || (writer.startIndex2 >= 0 && writer.startIndex2 < fifo.getTotalSize()));
 
             writer.forEach ([this, &n] (int index)
-                            {
-                                this->buffer[index] = n++;
-                            });
+            {
+                this->buffer[index] = n++;
+            });
         }
     }
 
     AbstractFifo& fifo;
     int* buffer;
-<<<<<<< HEAD
-    Random random;
-=======
->>>>>>> af8f6f72
 };
 
 } // namespace
@@ -111,11 +96,7 @@
     int buffer[5000];
     AbstractFifo fifo (numElementsInArray (buffer));
 
-<<<<<<< HEAD
-    WriteThread writer (fifo, buffer, Random::getSystemRandom());
-=======
     WriteThread writer (fifo, buffer);
->>>>>>> af8f6f72
 
     int n = 0;
     Random r;
@@ -136,9 +117,9 @@
         bool failed = false;
 
         reader.forEach ([&failed, &buffer, &n] (int index)
-                        {
-                            failed = (buffer[index] != n++) || failed;
-                        });
+        {
+            failed = (buffer[index] != n++) || failed;
+        });
 
         ASSERT_FALSE (failed) << "Read values were incorrect";
     }
@@ -359,9 +340,9 @@
                              || (writer.startIndex2 >= 0 && writer.startIndex2 < fifo.getTotalSize()));
 
                 writer.forEach ([this, &n] (int index)
-                                {
-                                    this->buffer[index] = n++;
-                                });
+                {
+                    this->buffer[index] = n++;
+                });
             }
         }
 
@@ -398,9 +379,9 @@
         bool failed = false;
 
         reader.forEach ([&failed, &buffer, &n] (int index)
-                        {
-                            failed = (buffer[index] != n++) || failed;
-                        });
+        {
+            failed = (buffer[index] != n++) || failed;
+        });
 
         if (failed)
         {
